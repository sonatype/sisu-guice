--- conflicted
+++ resolved
@@ -36,11 +36,7 @@
     <property name="Bundle-Version" value="${replace;${version};^[^0-9];0.0.0.$0}"/>
 
     <property name="Bundle-Description" value="Guice is a lightweight dependency injection framework for Java 6 and above"/>
-<<<<<<< HEAD
-    <property name="Bundle-DocURL" value="http://code.google.com/p/google-guice/"/>
-=======
     <property name="Bundle-DocURL" value="https://github.com/google/guice"/>
->>>>>>> 0983219e
     <property name="Bundle-Copyright" value="Copyright (C) 2006 Google Inc."/>
     <property name="Bundle-License" value="http://www.apache.org/licenses/LICENSE-2.0.txt"/>
     <property name="Bundle-RequiredExecutionEnvironment" value="JavaSE-1.6"/>
