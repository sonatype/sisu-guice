--- conflicted
+++ resolved
@@ -90,8 +90,7 @@
     <orderEntry type="module-library" exported="">
       <library>
         <CLASSES>
-<<<<<<< HEAD
-          <root url="jar://$MODULE_DIR$/lib/guava-11.0.2.jar!/" />
+          <root url="jar://$MODULE_DIR$/lib/guava-16.0.1.jar!/" />
         </CLASSES>
         <JAVADOC />
         <SOURCES />
@@ -101,9 +100,6 @@
       <library>
         <CLASSES>
           <root url="jar://$MODULE_DIR$/lib/build/slf4j-api-1.6.4.jar!/" />
-=======
-          <root url="jar://$MODULE_DIR$/lib/guava-16.0.1.jar!/" />
->>>>>>> 41c1c297
         </CLASSES>
         <JAVADOC />
         <SOURCES />
