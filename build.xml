<?xml version="1.0"?>

<project name="guice" default="compile">
  <!-- common definitions are stored in common.xml. -->
  <import file="common.xml"/>

  <path id="compile.classpath">
    <fileset dir="${lib.dir}" includes="*.jar"/>
    <fileset dir="${lib.dir}/build" includes="*.jar"/>
  </path>


  <target name="jar" depends="jar.withdeps, manifest" description="Build jar.">
    <jar jarfile="${build.dir}/dist/guice-${version}.jar"
        manifest="${build.dir}/META-INF/MANIFEST.MF">
      <zipfileset src="${build.dir}/${ant.project.name}-with-deps.jar"/>
    </jar>
  </target>

  <target name="dist" depends="distjars, javadoc"
       description="Build entire distribution.">
    <ant antfile="extensions/servlet/build.xml" target="distjars" inheritAll="false"/>
    <ant antfile="extensions/spring/build.xml" target="distjars" inheritAll="false"/>
    <ant antfile="extensions/struts2/build.xml" target="distjars" inheritAll="false"/>
    <ant antfile="extensions/assistedinject/build.xml" target="distjars" inheritAll="false"/>
    <ant antfile="extensions/jmx/build.xml" target="distjars" inheritAll="false"/>
    <ant antfile="extensions/jndi/build.xml" target="distjars" inheritAll="false"/>
    <ant antfile="extensions/throwingproviders/build.xml" target="distjars" inheritAll="false"/>
    <ant antfile="extensions/multibindings/build.xml" target="distjars" inheritAll="false"/>
    <ant antfile="extensions/persist/build.xml" target="distjars" inheritAll="false"/>
  	<ant antfile="extensions/grapher/build.xml" target="distjars" inheritAll="false"/>

    <copy toDir="${build.dir}/dist"> 
      <fileset dir="extensions/servlet/build" includes="*.jar"/>
    </copy>
    <copy toDir="${build.dir}/dist"> 
      <fileset dir="extensions/spring/build" includes="*.jar"/>
    </copy>
    <copy toDir="${build.dir}/dist">
      <fileset dir="extensions/struts2/build" includes="*.jar"/>
    </copy>
    <copy toDir="${build.dir}/dist">
      <fileset dir="extensions/assistedinject/build" includes="*.jar"/>
    </copy>
    <copy toDir="${build.dir}/dist">
      <fileset dir="extensions/jmx/build" includes="*.jar"/>
    </copy>
    <copy toDir="${build.dir}/dist">
      <fileset dir="extensions/jndi/build" includes="*.jar"/>
    </copy>
    <copy toDir="${build.dir}/dist">
      <fileset dir="extensions/throwingproviders/build" includes="*.jar"/>
    </copy>
    <copy toDir="${build.dir}/dist">
      <fileset dir="extensions/multibindings/build" includes="*.jar"/>
    </copy>
    <copy toDir="${build.dir}/dist">
      <fileset dir="extensions/persist/build" includes="*.jar"/>
    </copy>
  	<copy toDir="${build.dir}/dist">
  	  <fileset dir="extensions/grapher/build" includes="*.jar"/>
  	</copy>    	

    <copy toDir="${build.dir}/dist" file="COPYING"/> 
    <copy toDir="${build.dir}/dist"> 
      <fileset dir="${lib.dir}" 
        includes="*.jar"/>
    </copy>
    <copy toDir="${build.dir}/dist"> 
      <fileset dir="${build.dir}" includes="javadoc/**/*"/>
    </copy>

    <zip destfile="${build.dir}/guice-${version}.zip">
      <zipfileset dir="${build.dir}/dist" prefix="guice-${version}" excludes="*-src.jar"/>
    </zip>
    <zip destfile="${build.dir}/guice-${version}-src.zip">
      <zipfileset dir="." prefix="guice-${version}-src"
          excludes="build/**,**/.svn/**,classes/**,.settings/**,bin/**,latest-api-diffs/**,latest-javadoc/**,.classpath,.project"/>
    </zip>
  </target>
  
  <target name="test.dist"
      depends="jar, test.withdeps"
      description="Execute JUnit tests against distribution jar.">
    <java fork="true" 
        classname="junit.textui.TestRunner"
        failonerror="true"
        taskname="junit">
      <classpath>
        <pathelement location="${build.dir}/guice-${version}-tests.jar"/>
        <pathelement location="${build.dir}/dist/guice-${version}.jar"/>
        <pathelement location="lib/javax.inject.jar"/>
        <pathelement location="lib/aopalliance.jar"/>
        <pathelement location="lib/guava-11.0.2.jar"/>
        <pathelement location="lib/build/junit.jar"/>
        <pathelement location="lib/build/servlet-api-2.5.jar"/>
        <pathelement location="lib/build/easymock.jar"/>
        <pathelement location="lib/build/javax.inject-tck.jar"/>
        <pathelement location="lib/build/bnd-0.0.384.jar"/>
        <pathelement location="lib/build/felix-2.0.5.jar"/>
      </classpath>
      <arg value="com.google.inject.AllTests"/>    
      <syspropertyset>
        <propertyref name="guice.custom.loader"/>
        <propertyref name="version"/>
        <propertyref name="build.dir"/>
        <propertyref name="lib.dir"/>
      </syspropertyset>
    </java>
  </target>
	
  <property name="old.api" value="2.0"/>
  <property name="new.api" value="3.0"/>
  <target name="jdiff">
  	<property name="jdiff.home" value="lib/build/jdiff"/>
  	<property name="jdiff.tmp" value="build/docs/latest-api-diffs"/>
  	<delete dir="${jdiff.tmp}"/>
  	<mkdir dir="${jdiff.tmp}"/>
  	
  	<!-- Generate API for current version. -->
    <javadoc packagenames="com.google.*"
	         docletpath="${jdiff.home}/jdiff.jar${path.separator}${jdiff.home}/xerces.jar"
             maxmemory="512M"
    	     classpath="lib/javax.inject.jar${path.separator}lib/aopalliance.jar${path.separator}guava-11.0.2.jar">
      <fileset dir="${src.dir}" defaultexcludes="yes">
        <include name="com/google/**"/>
        <exclude name="com/google/inject/internal/**"/>
      </fileset>
      <fileset dir="${servlet.src.dir}"/>
      <fileset dir="${spring.src.dir}"/>
      <fileset dir="${assistedinject.src.dir}"/>
      <fileset dir="${jmx.src.dir}"/>
      <fileset dir="${jndi.src.dir}"/>
      <fileset dir="${throwingproviders.src.dir}"/>
      <fileset dir="${multibindings.src.dir}"/>
      <fileset dir="${persist.src.dir}"/>
      <fileset dir="${struts2.src.dir}"/>
    	<fileset dir="${grapher.src.dir}"/>

      <doclet name="jdiff.JDiff"
              path="${jdiff.home}/jdiff.jar:${jdiff.home}/xerces.jar">
        <param name="-apidir" value="${jdiff.tmp}" />
        <param name="-apiname" value="${new.api}" />
      </doclet>
    </javadoc>

  	<!-- Do a diff against the previous version. -->
	<javadoc packagenames="com.google.*"
	         destdir="${jdiff.tmp}"
		     docletpath="${jdiff.home}/jdiff.jar${path.separator}${jdiff.home}/xerces.jar"
	         maxmemory="512M"
		     sourcefiles="${jdiff.home}/Null.java"
  	         classpath="lib/javax.inject.jar${path.separator}lib/aopalliance.jar${path.separator}guava-11.0.2.jar">
	  <doclet name="jdiff.JDiff">
	  	<param name="-oldapi" value="${old.api}"/>
	  	<param name="-oldapidir" value="latest-api-diffs"/>	  	
	  	<param name="-javadocold" value="http://google-guice.googlecode.com/svn/trunk/latest-api-diffs/${old.api}/javadoc/"/>
	  	<param name="-newapi" value="${new.api}"/>
	    <param name="-newapidir" value="${jdiff.tmp}"/>
	  	<param name="-javadocnew" value="http://google-guice.googlecode.com/svn/trunk/latest-api-diffs/${new.api}/javadoc/"/>
	  	<param name="-stats"/>
	  	<param name="-docchanges"/>
	  </doclet>
	</javadoc>
  </target>
  
  <target name="javadoc">
    <javadoc packagenames="com.google.*"
             destdir="build/docs"
    	     docletpath="lib/build/doclava.jar"
             bootclasspath="${java.home}/lib/rt.jar"
             maxmemory="512M"
    	     classpath="lib/javax.inject.jar${path.separator}lib/aopalliance.jar${path.separator}guava-11.0.2.jar">
      <fileset dir="${src.dir}" defaultexcludes="yes">
        <include name="com/google/**"/>
        <exclude name="com/google/inject/internal/**"/>
      </fileset>
      <fileset dir="${servlet.src.dir}"/>
      <fileset dir="${spring.src.dir}"/>
      <fileset dir="${assistedinject.src.dir}"/>
      <fileset dir="${jmx.src.dir}"/>
      <fileset dir="${jndi.src.dir}"/>
      <fileset dir="${throwingproviders.src.dir}"/>
      <fileset dir="${multibindings.src.dir}"/>
      <fileset dir="${persist.src.dir}"/>
    	<fileset dir="${grapher.src.dir}"/>
      <!-- TODO: this breaks Doclava for some reason
      <fileset dir="${struts2.src.dir}"/> -->

      <doclet name="com.google.doclava.Doclava">
        <param name="-hdf"/> <param name="project.name"/> <param name="Guice"/>
        <param name="-since"/> <param name="lib/build/guice-1.0.xml"/> <param name="Guice_1.0" />
        <param name="-since"/> <param name="lib/build/guice-2.0.xml"/> <param name="Guice_2.0" /> 
        <param name="-apiversion" value="Guice_${new.api}"/>
        <param name="-assetsdir" value="javadoc/assets"/>
      	<param name="-apixml" value="build/docs/guice-${new.api}.xml"/>
        <!-- TODO: fix doclava federation
          http://aopalliance.sourceforge.net/doc
          http://www.springframework.org/docs/api/
          <param name="-federate"/><param name="JDK"/><param name="http://download.oracle.com/javase/6/docs/api/index.html?"/>
          <param name="-federationxml"/><param name="JDK"/><param name="http://doclava.googlecode.com/svn/static/api/openjdk-6.xml"/>
        -->
      </doclet>
    </javadoc>
    <move todir="build/docs/javadoc"><fileset dir="build/docs/reference"/></move>
  </target>

  <target name="no_aop"
          description="Create a copy of the Guice source that doesn't do bytecode generation.">
    <taskdef name="munge" classname="MungeTask" classpath="lib/build/munge.jar"/>
    <mkdir dir="build/no_aop"/>
    <munge todir="build/no_aop">
      <fileset dir=".">
        <!-- exclude generated files -->
        <exclude name="build/**"/>
        <exclude name="classes/**"/>
        <exclude name="latest-api-diffs/**"/>
        <exclude name="javadoc/**"/>
        <exclude name="latest-javadoc/**"/>
        <!-- exclude AOP-specific libraries -->
        <exclude name="lib/aopalliance.jar"/>
        <exclude name="lib/build/asm-*.jar"/>
        <exclude name="lib/build/cglib-*.jar"/>
        <!-- exclude AOP-specific classes -->
        <exclude name="**/LineNumbers.java"/>
        <exclude name="**/InterceptorBindingProcessor.java"/>
        <exclude name="**/ProxyFactory.java"/>
        <exclude name="**/ProxyFactoryTest.java"/>
        <exclude name="**/InterceptorStackCallback.java"/>
        <exclude name="**/InterceptorBinding.java"/>
        <exclude name="**/MethodAspect.java"/>
        <exclude name="**/MethodInterceptionTest.java"/>
        <exclude name="**/BytecodeGenTest.java"/>
        <exclude name="**/IntegrationTest.java"/>
        <exclude name="**/MethodInterceptionTest.java"/>
      </fileset>
      <arg value="-DNO_AOP" />
    </munge>
    <replace file="build/no_aop/common.xml" value="">
<<<<<<< HEAD
      <replacetoken><![CDATA[<zipfileset src="${common.basedir}/lib/build/asm-4.1.jar"/>]]></replacetoken>
    </replace>
    <replace file="build/no_aop/common.xml" value="">
      <replacetoken><![CDATA[<zipfileset src="${common.basedir}/lib/build/cglib-3.0.jar"/>]]></replacetoken>
    </replace>
    <replace file="build/no_aop/common.xml" value="">
=======
      <replacetoken><![CDATA[<zipfileset src="${common.basedir}/lib/build/asm-4.0.jar"/>]]></replacetoken>
    </replace>
    <replace file="build/no_aop/common.xml" value="">
      <replacetoken><![CDATA[<zipfileset src="${common.basedir}/lib/build/asm-util-4.0.jar"/>]]></replacetoken>
    </replace>
    <replace file="build/no_aop/common.xml" value="">
      <replacetoken><![CDATA[<zipfileset src="${common.basedir}/lib/build/cglib-3.0.jar"/>]]></replacetoken>
    </replace>
    <replace file="build/no_aop/common.xml" value="">
>>>>>>> b1c12227
      <replacetoken><![CDATA[<zipfileset src="${common.basedir}/lib/build/cglib-3.0.jar">
        <include name="LICENSE"/>
        <include name="NOTICE"/>
      </zipfileset>]]></replacetoken>
    </replace>
    <replace file="build/no_aop/common.xml" value='Bundle-Name" value="$${ant.project.name} (no_aop)'>
      <replacetoken><![CDATA[Bundle-Name" value="${ant.project.name}]]></replacetoken>
    </replace>
  </target>

  <target name="clean.all"
      depends="clean"
      description="Remove generated files.">
    <ant dir="extensions/servlet" antfile="build.xml" target="clean"/>
    <ant dir="extensions/spring" antfile="build.xml" target="clean"/>
    <ant dir="extensions/struts2" antfile="build.xml" target="clean"/>
    <ant dir="extensions/assistedinject" antfile="build.xml" target="clean"/>
    <ant dir="extensions/jmx" antfile="build.xml" target="clean"/>
    <ant dir="extensions/jndi" antfile="build.xml" target="clean"/>
    <ant dir="extensions/throwingproviders" antfile="build.xml" target="clean"/>
    <ant dir="extensions/multibindings" antfile="build.xml" target="clean"/>
    <ant dir="extensions/persist" antfile="build.xml" target="clean"/>
    <ant dir="extensions/grapher" antfile="build.xml" target="clean"/>
  </target>
  
</project><|MERGE_RESOLUTION|>--- conflicted
+++ resolved
@@ -237,24 +237,15 @@
       <arg value="-DNO_AOP" />
     </munge>
     <replace file="build/no_aop/common.xml" value="">
-<<<<<<< HEAD
-      <replacetoken><![CDATA[<zipfileset src="${common.basedir}/lib/build/asm-4.1.jar"/>]]></replacetoken>
+      <replacetoken><![CDATA[<zipfileset src="${common.basedir}/lib/build/asm-4.0.jar"/>]]></replacetoken>
+    </replace>
+    <replace file="build/no_aop/common.xml" value="">
+      <replacetoken><![CDATA[<zipfileset src="${common.basedir}/lib/build/asm-util-4.0.jar"/>]]></replacetoken>
     </replace>
     <replace file="build/no_aop/common.xml" value="">
       <replacetoken><![CDATA[<zipfileset src="${common.basedir}/lib/build/cglib-3.0.jar"/>]]></replacetoken>
     </replace>
     <replace file="build/no_aop/common.xml" value="">
-=======
-      <replacetoken><![CDATA[<zipfileset src="${common.basedir}/lib/build/asm-4.0.jar"/>]]></replacetoken>
-    </replace>
-    <replace file="build/no_aop/common.xml" value="">
-      <replacetoken><![CDATA[<zipfileset src="${common.basedir}/lib/build/asm-util-4.0.jar"/>]]></replacetoken>
-    </replace>
-    <replace file="build/no_aop/common.xml" value="">
-      <replacetoken><![CDATA[<zipfileset src="${common.basedir}/lib/build/cglib-3.0.jar"/>]]></replacetoken>
-    </replace>
-    <replace file="build/no_aop/common.xml" value="">
->>>>>>> b1c12227
       <replacetoken><![CDATA[<zipfileset src="${common.basedir}/lib/build/cglib-3.0.jar">
         <include name="LICENSE"/>
         <include name="NOTICE"/>
