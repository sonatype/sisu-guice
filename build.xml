<?xml version="1.0"?>

<project name="guice" default="compile">
  <!-- common definitions are stored in common.xml. -->
  <import file="common.xml"/>

  <path id="compile.classpath">
    <fileset dir="${lib.dir}" includes="*.jar"/>
    <fileset dir="${lib.dir}/build" includes="*.jar"/>
  </path>


  <target name="jar" depends="jar.withdeps, manifest" description="Build jar.">
    <jar jarfile="${build.dir}/dist/guice-${version}.jar"
        manifest="${build.dir}/META-INF/MANIFEST.MF">
      <zipfileset src="${build.dir}/${ant.project.name}-with-deps.jar"/>
    </jar>
  </target>

  <target name="dist" depends="distjars, javadoc"
       description="Build entire distribution.">
    <ant antfile="extensions/servlet/build.xml" target="distjars" inheritAll="false"/>
    <ant antfile="extensions/spring/build.xml" target="distjars" inheritAll="false"/>
    <ant antfile="extensions/struts2/build.xml" target="distjars" inheritAll="false"/>
    <ant antfile="extensions/assistedinject/build.xml" target="distjars" inheritAll="false"/>
    <ant antfile="extensions/jmx/build.xml" target="distjars" inheritAll="false"/>
    <ant antfile="extensions/jndi/build.xml" target="distjars" inheritAll="false"/>
    <ant antfile="extensions/throwingproviders/build.xml" target="distjars" inheritAll="false"/>
    <ant antfile="extensions/multibindings/build.xml" target="distjars" inheritAll="false"/>
    <ant antfile="extensions/persist/build.xml" target="distjars" inheritAll="false"/>
        <ant antfile="extensions/grapher/build.xml" target="distjars" inheritAll="false"/>

    <copy toDir="${build.dir}/dist"> 
      <fileset dir="extensions/servlet/build" includes="*.jar"/>
    </copy>
    <copy toDir="${build.dir}/dist"> 
      <fileset dir="extensions/spring/build" includes="*.jar"/>
    </copy>
    <copy toDir="${build.dir}/dist">
      <fileset dir="extensions/struts2/build" includes="*.jar"/>
    </copy>
    <copy toDir="${build.dir}/dist">
      <fileset dir="extensions/assistedinject/build" includes="*.jar"/>
    </copy>
    <copy toDir="${build.dir}/dist">
      <fileset dir="extensions/jmx/build" includes="*.jar"/>
    </copy>
    <copy toDir="${build.dir}/dist">
      <fileset dir="extensions/jndi/build" includes="*.jar"/>
    </copy>
    <copy toDir="${build.dir}/dist">
      <fileset dir="extensions/throwingproviders/build" includes="*.jar"/>
    </copy>
    <copy toDir="${build.dir}/dist">
      <fileset dir="extensions/multibindings/build" includes="*.jar"/>
    </copy>
    <copy toDir="${build.dir}/dist">
      <fileset dir="extensions/persist/build" includes="*.jar"/>
    </copy>
        <copy toDir="${build.dir}/dist">
          <fileset dir="extensions/grapher/build" includes="*.jar"/>
        </copy>

    <copy toDir="${build.dir}/dist" file="COPYING"/> 
    <copy toDir="${build.dir}/dist"> 
      <fileset dir="${lib.dir}" 
        includes="*.jar"/>
    </copy>
    <copy toDir="${build.dir}/dist"> 
      <fileset dir="${build.dir}" includes="javadoc/**/*"/>
    </copy>

    <zip destfile="${build.dir}/guice-${version}.zip">
      <zipfileset dir="${build.dir}/dist" prefix="guice-${version}" excludes="*-src.jar"/>
    </zip>
    <zip destfile="${build.dir}/guice-${version}-src.zip">
      <zipfileset dir="." prefix="guice-${version}-src"
          excludes="build/**,**/.svn/**,classes/**,.settings/**,bin/**,latest-api-diffs/**,latest-javadoc/**,.classpath,.project"/>
    </zip>
  </target>

  <target name="test.dist"
    description="Execute JUnit tests against distribution jar.">
    <antcall target="test.dist.run">
      <param name="jvmarg-value" value="-Dguice_include_stack_traces="/>
    </antcall>
    <antcall target="test.dist.run">
      <param name="jvmarg-value" value="-Dguice_include_stack_traces=OFF"/>
    </antcall>
    <antcall target="test.dist.run">
      <param name="jvmarg-value" value="-Dguice_include_stack_traces=COMPLETE"/>
    </antcall>
  </target>

  <target name="test.dist.run"
    depends="jar, test.withdeps"
    description="Execute JUnit tests against distribution jar with the given jvmarg.">
    <java fork="true"
        classname="junit.textui.TestRunner"
        failonerror="true"
        taskname="junit">
      <classpath>
        <pathelement location="${build.dir}/guice-${version}-tests.jar"/>
        <pathelement location="${build.dir}/dist/guice-${version}.jar"/>
        <pathelement location="lib/javax.inject.jar"/>
        <pathelement location="lib/aopalliance.jar"/>
        <pathelement location="lib/guava-11.0.2.jar"/>
        <pathelement location="lib/build/junit.jar"/>
        <pathelement location="lib/build/servlet-api-2.5.jar"/>
        <pathelement location="lib/build/easymock.jar"/>
        <pathelement location="lib/build/javax.inject-tck.jar"/>
        <pathelement location="lib/build/bnd-0.0.384.jar"/>
        <pathelement location="lib/build/felix-2.0.5.jar"/>
      </classpath>
      <arg value="com.google.inject.AllTests"/>
      <jvmarg value="${jvmarg-value}"/>
      <syspropertyset>
        <propertyref name="guice.custom.loader"/>
        <propertyref name="version"/>
        <propertyref name="build.dir"/>
        <propertyref name="lib.dir"/>
      </syspropertyset>
    </java>
  </target>

  <property name="old.api" value="3.0"/>
  <property name="new.api" value="4.0"/>
  <target name="jdiff">
        <property name="jdiff.home" value="lib/build/jdiff"/>
        <property name="jdiff.tmp" value="build/docs/latest-api-diffs"/>
        <delete dir="${jdiff.tmp}"/>
        <mkdir dir="${jdiff.tmp}"/>
  
        <!-- Generate API for current version. -->
    <javadoc packagenames="com.google.*"
                 docletpath="${jdiff.home}/jdiff.jar${path.separator}${jdiff.home}/xerces.jar"
             maxmemory="512M"
             classpath="lib/javax.inject.jar${path.separator}lib/aopalliance.jar${path.separator}guava-11.0.2.jar">
      <fileset dir="${src.dir}" defaultexcludes="yes">
        <include name="com/google/**"/>
        <exclude name="com/google/inject/internal/**"/>
      </fileset>
      <fileset dir="${servlet.src.dir}"/>
      <fileset dir="${spring.src.dir}"/>
      <fileset dir="${assistedinject.src.dir}"/>
      <fileset dir="${jmx.src.dir}"/>
      <fileset dir="${jndi.src.dir}"/>
      <fileset dir="${throwingproviders.src.dir}"/>
      <fileset dir="${multibindings.src.dir}"/>
      <fileset dir="${persist.src.dir}"/>
      <fileset dir="${struts2.src.dir}"/>
        <fileset dir="${grapher.src.dir}"/>

      <doclet name="jdiff.JDiff"
              path="${jdiff.home}/jdiff.jar:${jdiff.home}/xerces.jar">
        <param name="-apidir" value="${jdiff.tmp}" />
        <param name="-apiname" value="${new.api}" />
      </doclet>
    </javadoc>

        <!-- Do a diff against the previous version. -->
        <javadoc packagenames="com.google.*"
                 destdir="${jdiff.tmp}"
                     docletpath="${jdiff.home}/jdiff.jar${path.separator}${jdiff.home}/xerces.jar"
                 maxmemory="512M"
                     sourcefiles="${jdiff.home}/Null.java"
                 classpath="lib/javax.inject.jar${path.separator}lib/aopalliance.jar${path.separator}guava-11.0.2.jar">
          <doclet name="jdiff.JDiff">
                <param name="-oldapi" value="${old.api}"/>
                <param name="-oldapidir" value="latest-api-diffs"/>             
                <param name="-javadocold" value="http://google-guice.googlecode.com/git/latest-api-diffs/${old.api}/javadoc/"/>
                <param name="-newapi" value="${new.api}"/>
            <param name="-newapidir" value="${jdiff.tmp}"/>
                <param name="-javadocnew" value="http://google-guice.googlecode.com/git/latest-api-diffs/${new.api}/javadoc/"/>
                <param name="-stats"/>
                <param name="-docchanges"/>
          </doclet>
        </javadoc>
  </target>
  
  <target name="javadoc">
    <javadoc packagenames="com.google.*"
             destdir="build/docs"
             docletpath="lib/build/doclava.jar"
             bootclasspath="${java.home}/lib/rt.jar"
             maxmemory="512M"
             classpath="lib/javax.inject.jar${path.separator}lib/aopalliance.jar${path.separator}guava-11.0.2.jar">
      <fileset dir="${src.dir}" defaultexcludes="yes">
        <include name="com/google/**"/>
        <exclude name="com/google/inject/internal/**"/>
      </fileset>
      <fileset dir="${servlet.src.dir}"/>
      <fileset dir="${spring.src.dir}"/>
      <fileset dir="${assistedinject.src.dir}"/>
      <fileset dir="${jmx.src.dir}"/>
      <fileset dir="${jndi.src.dir}"/>
      <fileset dir="${throwingproviders.src.dir}"/>
      <fileset dir="${multibindings.src.dir}"/>
      <fileset dir="${persist.src.dir}"/>
        <fileset dir="${grapher.src.dir}"/>
      <!-- TODO: this breaks Doclava for some reason
      <fileset dir="${struts2.src.dir}"/> -->

      <doclet name="com.google.doclava.Doclava">
        <param name="-hdf"/> <param name="project.name"/> <param name="Guice"/>
        <param name="-since"/> <param name="lib/build/guice-1.0.xml"/> <param name="Guice_1.0" />
        <param name="-since"/> <param name="lib/build/guice-2.0.xml"/> <param name="Guice_2.0" />
      	<param name="-since"/> <param name="lib/build/guice-3.0.xml"/> <param name="Guice_3.0" />
        <param name="-apiversion" value="Guice_${new.api}"/>
        <param name="-assetsdir" value="javadoc/assets"/>
        <param name="-apixml" value="build/docs/guice-${new.api}.xml"/>
        <!-- TODO: fix doclava federation
          http://aopalliance.sourceforge.net/doc
          http://www.springframework.org/docs/api/
          <param name="-federate"/><param name="JDK"/><param name="http://download.oracle.com/javase/6/docs/api/index.html?"/>
          <param name="-federationxml"/><param name="JDK"/><param name="http://doclava.googlecode.com/svn/static/api/openjdk-6.xml"/>
        -->
      </doclet>
    </javadoc>
    <move todir="build/docs/javadoc"><fileset dir="build/docs/reference"/></move>
  </target>

  <target name="no_aop"
          description="Create a copy of the Guice source that doesn't do bytecode generation.">
    <taskdef name="munge" classname="MungeTask" classpath="lib/build/munge.jar"/>
    <mkdir dir="build/no_aop"/>
    <munge todir="build/no_aop">
      <fileset dir=".">
        <!-- exclude generated files -->
        <exclude name="build/**"/>
        <exclude name="classes/**"/>
        <exclude name="latest-api-diffs/**"/>
        <exclude name="javadoc/**"/>
        <exclude name="latest-javadoc/**"/>
        <!-- exclude AOP-specific libraries -->
        <exclude name="lib/aopalliance.jar"/>
        <exclude name="lib/build/asm-*.jar"/>
        <exclude name="lib/build/cglib-*.jar"/>
        <!-- exclude AOP-specific classes -->
        <exclude name="**/LineNumbers.java"/>
        <exclude name="**/InterceptorBindingProcessor.java"/>
        <exclude name="**/ProxyFactory.java"/>
        <exclude name="**/ProxyFactoryTest.java"/>
        <exclude name="**/InterceptorStackCallback.java"/>
        <exclude name="**/InterceptorBinding.java"/>
        <exclude name="**/MethodAspect.java"/>
        <exclude name="**/MethodInterceptionTest.java"/>
        <exclude name="**/BytecodeGenTest.java"/>
        <exclude name="**/IntegrationTest.java"/>
        <exclude name="**/MethodInterceptionTest.java"/>
      </fileset>
      <arg value="-DNO_AOP" />
    </munge>
    <replace file="build/no_aop/common.xml" value="">
<<<<<<< HEAD
      <replacetoken><![CDATA[<zipfileset src="${common.basedir}/lib/build/asm-5.0_BETA.jar"/>]]></replacetoken>
    </replace>
    <replace file="build/no_aop/common.xml" value="">
      <replacetoken><![CDATA[<zipfileset src="${common.basedir}/lib/build/cglib-3.1.1.jar"/>]]></replacetoken>
    </replace>
    <replace file="build/no_aop/common.xml" value="">
      <replacetoken><![CDATA[<zipfileset src="${common.basedir}/lib/build/cglib-3.1.1.jar">
        <include name="LICENSE"/>
        <include name="NOTICE"/>
      </zipfileset>]]></replacetoken>
=======
      <replacetoken><![CDATA[<zipfileset src="${common.basedir}/lib/build/asm-4.2.jar"/>]]></replacetoken>
    </replace>
    <replace file="build/no_aop/common.xml" value="">
      <replacetoken><![CDATA[<zipfileset src="${common.basedir}/lib/build/cglib-3.1.jar"/>]]></replacetoken>
    </replace>
    <replace file="build/no_aop/common.xml" value="">
      <replacetoken><![CDATA[<zipfileset src="${common.basedir}/lib/build/cglib-3.1.jar"><include name="LICENSE"/><include name="NOTICE"/></zipfileset>]]></replacetoken>
    </replace>
    <replace file="build/no_aop/common.xml" value='Bundle-Name" value="$${ant.project.name} (no_aop)'>
      <replacetoken><![CDATA[Bundle-Name" value="${ant.project.name}]]></replacetoken>
>>>>>>> 95295fd1
    </replace>
    <replace file="build/no_aop/common.xml" value='Bundle-Name" value="$${ant.project.name} (no_aop)'>
      <replacetoken><![CDATA[Bundle-Name" value="${ant.project.name}]]></replacetoken>
    </replace>
  </target>

  <target name="clean.all"
      depends="clean"
      description="Remove generated files.">
    <ant dir="extensions/servlet" antfile="build.xml" target="clean"/>
    <ant dir="extensions/spring" antfile="build.xml" target="clean"/>
    <ant dir="extensions/struts2" antfile="build.xml" target="clean"/>
    <ant dir="extensions/assistedinject" antfile="build.xml" target="clean"/>
    <ant dir="extensions/jmx" antfile="build.xml" target="clean"/>
    <ant dir="extensions/jndi" antfile="build.xml" target="clean"/>
    <ant dir="extensions/throwingproviders" antfile="build.xml" target="clean"/>
    <ant dir="extensions/multibindings" antfile="build.xml" target="clean"/>
    <ant dir="extensions/persist" antfile="build.xml" target="clean"/>
    <ant dir="extensions/grapher" antfile="build.xml" target="clean"/>
  </target>
  
</project><|MERGE_RESOLUTION|>--- conflicted
+++ resolved
@@ -252,29 +252,13 @@
       <arg value="-DNO_AOP" />
     </munge>
     <replace file="build/no_aop/common.xml" value="">
-<<<<<<< HEAD
       <replacetoken><![CDATA[<zipfileset src="${common.basedir}/lib/build/asm-5.0_BETA.jar"/>]]></replacetoken>
     </replace>
     <replace file="build/no_aop/common.xml" value="">
       <replacetoken><![CDATA[<zipfileset src="${common.basedir}/lib/build/cglib-3.1.1.jar"/>]]></replacetoken>
     </replace>
     <replace file="build/no_aop/common.xml" value="">
-      <replacetoken><![CDATA[<zipfileset src="${common.basedir}/lib/build/cglib-3.1.1.jar">
-        <include name="LICENSE"/>
-        <include name="NOTICE"/>
-      </zipfileset>]]></replacetoken>
-=======
-      <replacetoken><![CDATA[<zipfileset src="${common.basedir}/lib/build/asm-4.2.jar"/>]]></replacetoken>
-    </replace>
-    <replace file="build/no_aop/common.xml" value="">
-      <replacetoken><![CDATA[<zipfileset src="${common.basedir}/lib/build/cglib-3.1.jar"/>]]></replacetoken>
-    </replace>
-    <replace file="build/no_aop/common.xml" value="">
-      <replacetoken><![CDATA[<zipfileset src="${common.basedir}/lib/build/cglib-3.1.jar"><include name="LICENSE"/><include name="NOTICE"/></zipfileset>]]></replacetoken>
-    </replace>
-    <replace file="build/no_aop/common.xml" value='Bundle-Name" value="$${ant.project.name} (no_aop)'>
-      <replacetoken><![CDATA[Bundle-Name" value="${ant.project.name}]]></replacetoken>
->>>>>>> 95295fd1
+      <replacetoken><![CDATA[<zipfileset src="${common.basedir}/lib/build/cglib-3.1.1.jar"><include name="LICENSE"/><include name="NOTICE"/></zipfileset>]]></replacetoken>
     </replace>
     <replace file="build/no_aop/common.xml" value='Bundle-Name" value="$${ant.project.name} (no_aop)'>
       <replacetoken><![CDATA[Bundle-Name" value="${ant.project.name}]]></replacetoken>
