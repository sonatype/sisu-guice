<?xml version="1.0"?>

<project name="guice" default="compile">
  <!-- common definitions are stored in common.xml. -->
  <import file="common.xml"/>

  <path id="compile.classpath">
    <fileset dir="${lib.dir}" includes="*.jar"/>
    <fileset dir="${lib.dir}/build" includes="*.jar"/>
  </path>


  <target name="jar" depends="jar.withdeps, manifest" description="Build jar.">
    <jar jarfile="${build.dir}/dist/guice-${version}.jar"
        manifest="${build.dir}/META-INF/MANIFEST.MF">
      <zipfileset src="${build.dir}/${ant.project.name}-with-deps.jar"/>
    </jar>
  </target>

  <target name="dist" depends="distjars, javadoc"
       description="Build entire distribution.">
    <ant antfile="extensions/servlet/build.xml" target="distjars" inheritAll="false"/>
    <ant antfile="extensions/spring/build.xml" target="distjars" inheritAll="false"/>
    <ant antfile="extensions/struts2/build.xml" target="distjars" inheritAll="false"/>
    <ant antfile="extensions/assistedinject/build.xml" target="distjars" inheritAll="false"/>
    <ant antfile="extensions/jmx/build.xml" target="distjars" inheritAll="false"/>
    <ant antfile="extensions/jndi/build.xml" target="distjars" inheritAll="false"/>
    <ant antfile="extensions/throwingproviders/build.xml" target="distjars" inheritAll="false"/>
    <ant antfile="extensions/multibindings/build.xml" target="distjars" inheritAll="false"/>
    <ant antfile="extensions/persist/build.xml" target="distjars" inheritAll="false"/>
        <ant antfile="extensions/grapher/build.xml" target="distjars" inheritAll="false"/>

    <copy toDir="${build.dir}/dist"> 
      <fileset dir="extensions/servlet/build" includes="*.jar"/>
    </copy>
    <copy toDir="${build.dir}/dist"> 
      <fileset dir="extensions/spring/build" includes="*.jar"/>
    </copy>
    <copy toDir="${build.dir}/dist">
      <fileset dir="extensions/struts2/build" includes="*.jar"/>
    </copy>
    <copy toDir="${build.dir}/dist">
      <fileset dir="extensions/assistedinject/build" includes="*.jar"/>
    </copy>
    <copy toDir="${build.dir}/dist">
      <fileset dir="extensions/jmx/build" includes="*.jar"/>
    </copy>
    <copy toDir="${build.dir}/dist">
      <fileset dir="extensions/jndi/build" includes="*.jar"/>
    </copy>
    <copy toDir="${build.dir}/dist">
      <fileset dir="extensions/throwingproviders/build" includes="*.jar"/>
    </copy>
    <copy toDir="${build.dir}/dist">
      <fileset dir="extensions/multibindings/build" includes="*.jar"/>
    </copy>
    <copy toDir="${build.dir}/dist">
      <fileset dir="extensions/persist/build" includes="*.jar"/>
    </copy>
        <copy toDir="${build.dir}/dist">
          <fileset dir="extensions/grapher/build" includes="*.jar"/>
        </copy>

    <copy toDir="${build.dir}/dist" file="COPYING"/> 
    <copy toDir="${build.dir}/dist"> 
      <fileset dir="${lib.dir}" 
        includes="*.jar"/>
    </copy>
    <copy toDir="${build.dir}/dist"> 
      <fileset dir="${build.dir}" includes="javadoc/**/*"/>
    </copy>

    <zip destfile="${build.dir}/guice-${version}.zip">
      <zipfileset dir="${build.dir}/dist" prefix="guice-${version}" excludes="*-src.jar"/>
    </zip>
    <zip destfile="${build.dir}/guice-${version}-src.zip">
      <zipfileset dir="." prefix="guice-${version}-src"
          excludes="build/**,**/.svn/**,classes/**,.settings/**,bin/**,latest-api-diffs/**,latest-javadoc/**,.classpath,.project"/>
    </zip>
  </target>

  <target name="test.dist"
<<<<<<< HEAD
      depends="jar, test.withdeps"
      description="Execute JUnit tests against distribution jar.">
    <java fork="true" 
=======
    description="Execute JUnit tests against distribution jar.">
    <antcall target="test.dist.run">
      <param name="jvmarg-value" value="-Dguice_include_stack_traces="/>
    </antcall>
    <antcall target="test.dist.run">
      <param name="jvmarg-value" value="-Dguice_include_stack_traces=OFF"/>
    </antcall>
    <antcall target="test.dist.run">
      <param name="jvmarg-value" value="-Dguice_include_stack_traces=COMPLETE"/>
    </antcall>
  </target>

  <target name="test.dist.run"
    depends="jar, test.compile-with-deps"
    description="Execute JUnit tests against distribution jar with the given jvmarg.">
    <java fork="true"
>>>>>>> ba5acdf7
        classname="junit.textui.TestRunner"
        failonerror="true"
        taskname="junit">
      <classpath>
        <pathelement location="${build.dir}/guice-${version}-tests.jar"/>
        <pathelement location="${build.dir}/dist/guice-${version}.jar"/>
        <pathelement location="lib/javax.inject.jar"/>
        <pathelement location="lib/aopalliance.jar"/>
        <pathelement location="lib/guava-11.0.2.jar"/>
        <pathelement location="lib/build/junit.jar"/>
        <pathelement location="lib/build/servlet-api-2.5.jar"/>
        <pathelement location="lib/build/easymock.jar"/>
        <pathelement location="lib/build/javax.inject-tck.jar"/>
        <pathelement location="lib/build/bnd-0.0.384.jar"/>
        <pathelement location="lib/build/felix-2.0.5.jar"/>
      </classpath>
      <arg value="com.google.inject.AllTests"/>
      <jvmarg value="${jvmarg-value}"/>
      <syspropertyset>
        <propertyref name="guice.custom.loader"/>
        <propertyref name="version"/>
        <propertyref name="build.dir"/>
        <propertyref name="lib.dir"/>
      </syspropertyset>
    </java>
  </target>

  <property name="old.api" value="3.0"/>
  <property name="new.api" value="4.0"/>
  <target name="jdiff">
        <property name="jdiff.home" value="lib/build/jdiff"/>
        <property name="jdiff.tmp" value="build/docs/latest-api-diffs"/>
        <delete dir="${jdiff.tmp}"/>
        <mkdir dir="${jdiff.tmp}"/>
  
        <!-- Generate API for current version. -->
    <javadoc packagenames="com.google.*"
                 docletpath="${jdiff.home}/jdiff.jar${path.separator}${jdiff.home}/xerces.jar"
             maxmemory="512M"
             classpath="lib/javax.inject.jar${path.separator}lib/aopalliance.jar${path.separator}guava-11.0.2.jar">
      <fileset dir="${src.dir}" defaultexcludes="yes">
        <include name="com/google/**"/>
        <exclude name="com/google/inject/internal/**"/>
      </fileset>
      <fileset dir="${servlet.src.dir}"/>
      <fileset dir="${spring.src.dir}"/>
      <fileset dir="${assistedinject.src.dir}"/>
      <fileset dir="${jmx.src.dir}"/>
      <fileset dir="${jndi.src.dir}"/>
      <fileset dir="${throwingproviders.src.dir}"/>
      <fileset dir="${multibindings.src.dir}"/>
      <fileset dir="${persist.src.dir}"/>
      <fileset dir="${struts2.src.dir}"/>
        <fileset dir="${grapher.src.dir}"/>

      <doclet name="jdiff.JDiff"
              path="${jdiff.home}/jdiff.jar:${jdiff.home}/xerces.jar">
        <param name="-apidir" value="${jdiff.tmp}" />
        <param name="-apiname" value="${new.api}" />
      </doclet>
    </javadoc>

        <!-- Do a diff against the previous version. -->
        <javadoc packagenames="com.google.*"
                 destdir="${jdiff.tmp}"
                     docletpath="${jdiff.home}/jdiff.jar${path.separator}${jdiff.home}/xerces.jar"
                 maxmemory="512M"
                     sourcefiles="${jdiff.home}/Null.java"
                 classpath="lib/javax.inject.jar${path.separator}lib/aopalliance.jar${path.separator}guava-11.0.2.jar">
          <doclet name="jdiff.JDiff">
                <param name="-oldapi" value="${old.api}"/>
                <param name="-oldapidir" value="latest-api-diffs"/>             
                <param name="-javadocold" value="http://google-guice.googlecode.com/svn/trunk/latest-api-diffs/${old.api}/javadoc/"/>
                <param name="-newapi" value="${new.api}"/>
            <param name="-newapidir" value="${jdiff.tmp}"/>
                <param name="-javadocnew" value="http://google-guice.googlecode.com/svn/trunk/latest-api-diffs/${new.api}/javadoc/"/>
                <param name="-stats"/>
                <param name="-docchanges"/>
          </doclet>
        </javadoc>
  </target>
  
  <target name="javadoc">
    <javadoc packagenames="com.google.*"
             destdir="build/docs"
             docletpath="lib/build/doclava.jar"
             bootclasspath="${java.home}/lib/rt.jar"
             maxmemory="512M"
             classpath="lib/javax.inject.jar${path.separator}lib/aopalliance.jar${path.separator}guava-11.0.2.jar">
      <fileset dir="${src.dir}" defaultexcludes="yes">
        <include name="com/google/**"/>
        <exclude name="com/google/inject/internal/**"/>
      </fileset>
      <fileset dir="${servlet.src.dir}"/>
      <fileset dir="${spring.src.dir}"/>
      <fileset dir="${assistedinject.src.dir}"/>
      <fileset dir="${jmx.src.dir}"/>
      <fileset dir="${jndi.src.dir}"/>
      <fileset dir="${throwingproviders.src.dir}"/>
      <fileset dir="${multibindings.src.dir}"/>
      <fileset dir="${persist.src.dir}"/>
        <fileset dir="${grapher.src.dir}"/>
      <!-- TODO: this breaks Doclava for some reason
      <fileset dir="${struts2.src.dir}"/> -->

      <doclet name="com.google.doclava.Doclava">
        <param name="-hdf"/> <param name="project.name"/> <param name="Guice"/>
        <param name="-since"/> <param name="lib/build/guice-1.0.xml"/> <param name="Guice_1.0" />
        <param name="-since"/> <param name="lib/build/guice-2.0.xml"/> <param name="Guice_2.0" /> 
        <param name="-apiversion" value="Guice_${new.api}"/>
        <param name="-assetsdir" value="javadoc/assets"/>
        <param name="-apixml" value="build/docs/guice-${new.api}.xml"/>
        <!-- TODO: fix doclava federation
          http://aopalliance.sourceforge.net/doc
          http://www.springframework.org/docs/api/
          <param name="-federate"/><param name="JDK"/><param name="http://download.oracle.com/javase/6/docs/api/index.html?"/>
          <param name="-federationxml"/><param name="JDK"/><param name="http://doclava.googlecode.com/svn/static/api/openjdk-6.xml"/>
        -->
      </doclet>
    </javadoc>
    <move todir="build/docs/javadoc"><fileset dir="build/docs/reference"/></move>
  </target>

  <target name="no_aop"
          description="Create a copy of the Guice source that doesn't do bytecode generation.">
    <taskdef name="munge" classname="MungeTask" classpath="lib/build/munge.jar"/>
    <mkdir dir="build/no_aop"/>
    <munge todir="build/no_aop">
      <fileset dir=".">
        <!-- exclude generated files -->
        <exclude name="build/**"/>
        <exclude name="classes/**"/>
        <exclude name="latest-api-diffs/**"/>
        <exclude name="javadoc/**"/>
        <exclude name="latest-javadoc/**"/>
        <!-- exclude AOP-specific libraries -->
        <exclude name="lib/aopalliance.jar"/>
        <exclude name="lib/build/asm-*.jar"/>
        <exclude name="lib/build/cglib-*.jar"/>
        <!-- exclude AOP-specific classes -->
        <exclude name="**/LineNumbers.java"/>
        <exclude name="**/InterceptorBindingProcessor.java"/>
        <exclude name="**/ProxyFactory.java"/>
        <exclude name="**/ProxyFactoryTest.java"/>
        <exclude name="**/InterceptorStackCallback.java"/>
        <exclude name="**/InterceptorBinding.java"/>
        <exclude name="**/MethodAspect.java"/>
        <exclude name="**/MethodInterceptionTest.java"/>
        <exclude name="**/BytecodeGenTest.java"/>
        <exclude name="**/IntegrationTest.java"/>
        <exclude name="**/MethodInterceptionTest.java"/>
      </fileset>
      <arg value="-DNO_AOP" />
    </munge>
    <replace file="build/no_aop/common.xml" value="">
      <replacetoken><![CDATA[<zipfileset src="${common.basedir}/lib/build/asm-4.0.jar"/>]]></replacetoken>
    </replace>
    <replace file="build/no_aop/common.xml" value="">
      <replacetoken><![CDATA[<zipfileset src="${common.basedir}/lib/build/asm-util-4.0.jar"/>]]></replacetoken>
    </replace>
    <replace file="build/no_aop/common.xml" value="">
      <replacetoken><![CDATA[<zipfileset src="${common.basedir}/lib/build/cglib-3.0.jar"/>]]></replacetoken>
    </replace>
    <replace file="build/no_aop/common.xml" value="">
      <replacetoken><![CDATA[<zipfileset src="${common.basedir}/lib/build/cglib-3.0.jar">
        <include name="LICENSE"/>
        <include name="NOTICE"/>
      </zipfileset>]]></replacetoken>
    </replace>
    <replace file="build/no_aop/common.xml" value='Bundle-Name" value="$${ant.project.name} (no_aop)'>
      <replacetoken><![CDATA[Bundle-Name" value="${ant.project.name}]]></replacetoken>
    </replace>
  </target>

  <target name="clean.all"
      depends="clean"
      description="Remove generated files.">
    <ant dir="extensions/servlet" antfile="build.xml" target="clean"/>
    <ant dir="extensions/spring" antfile="build.xml" target="clean"/>
    <ant dir="extensions/struts2" antfile="build.xml" target="clean"/>
    <ant dir="extensions/assistedinject" antfile="build.xml" target="clean"/>
    <ant dir="extensions/jmx" antfile="build.xml" target="clean"/>
    <ant dir="extensions/jndi" antfile="build.xml" target="clean"/>
    <ant dir="extensions/throwingproviders" antfile="build.xml" target="clean"/>
    <ant dir="extensions/multibindings" antfile="build.xml" target="clean"/>
    <ant dir="extensions/persist" antfile="build.xml" target="clean"/>
    <ant dir="extensions/grapher" antfile="build.xml" target="clean"/>
  </target>
  
</project><|MERGE_RESOLUTION|>--- conflicted
+++ resolved
@@ -80,11 +80,6 @@
   </target>
 
   <target name="test.dist"
-<<<<<<< HEAD
-      depends="jar, test.withdeps"
-      description="Execute JUnit tests against distribution jar.">
-    <java fork="true" 
-=======
     description="Execute JUnit tests against distribution jar.">
     <antcall target="test.dist.run">
       <param name="jvmarg-value" value="-Dguice_include_stack_traces="/>
@@ -98,10 +93,9 @@
   </target>
 
   <target name="test.dist.run"
-    depends="jar, test.compile-with-deps"
+    depends="jar, test.withdeps"
     description="Execute JUnit tests against distribution jar with the given jvmarg.">
     <java fork="true"
->>>>>>> ba5acdf7
         classname="junit.textui.TestRunner"
         failonerror="true"
         taskname="junit">
