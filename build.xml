<?xml version="1.0"?>

<project name="guice" default="compile">
  <!-- common definitions are stored in common.xml. -->
  <import file="common.xml"/>

  <path id="compile.classpath">
    <fileset dir="${lib.dir}" includes="*.jar"/>
    <fileset dir="${lib.dir}/build" includes="*.jar"/>
  </path>


  <target name="jar" depends="jar.withdeps, manifest" description="Build jar.">
    <jar jarfile="${build.dir}/dist/guice-${version}.jar"
        manifest="${build.dir}/META-INF/MANIFEST.MF">
      <zipfileset src="${build.dir}/${ant.project.name}-with-deps.jar"/>
    </jar>
  </target>

  <target name="dist" depends="distjars, javadoc"
       description="Build entire distribution.">
    <ant antfile="extensions/servlet/build.xml" target="distjars" inheritAll="false"/>
    <ant antfile="extensions/spring/build.xml" target="distjars" inheritAll="false"/>
    <ant antfile="extensions/struts2/build.xml" target="distjars" inheritAll="false"/>
    <ant antfile="extensions/assistedinject/build.xml" target="distjars" inheritAll="false"/>
    <ant antfile="extensions/jmx/build.xml" target="distjars" inheritAll="false"/>
    <ant antfile="extensions/jndi/build.xml" target="distjars" inheritAll="false"/>
    <ant antfile="extensions/throwingproviders/build.xml" target="distjars" inheritAll="false"/>
    <ant antfile="extensions/multibindings/build.xml" target="distjars" inheritAll="false"/>
    <ant antfile="extensions/persist/build.xml" target="distjars" inheritAll="false"/>
        <ant antfile="extensions/grapher/build.xml" target="distjars" inheritAll="false"/>

    <copy toDir="${build.dir}/dist"> 
      <fileset dir="extensions/servlet/build" includes="*.jar"/>
    </copy>
    <copy toDir="${build.dir}/dist"> 
      <fileset dir="extensions/spring/build" includes="*.jar"/>
    </copy>
    <copy toDir="${build.dir}/dist">
      <fileset dir="extensions/struts2/build" includes="*.jar"/>
    </copy>
    <copy toDir="${build.dir}/dist">
      <fileset dir="extensions/assistedinject/build" includes="*.jar"/>
    </copy>
    <copy toDir="${build.dir}/dist">
      <fileset dir="extensions/jmx/build" includes="*.jar"/>
    </copy>
    <copy toDir="${build.dir}/dist">
      <fileset dir="extensions/jndi/build" includes="*.jar"/>
    </copy>
    <copy toDir="${build.dir}/dist">
      <fileset dir="extensions/throwingproviders/build" includes="*.jar"/>
    </copy>
    <copy toDir="${build.dir}/dist">
      <fileset dir="extensions/multibindings/build" includes="*.jar"/>
    </copy>
    <copy toDir="${build.dir}/dist">
      <fileset dir="extensions/persist/build" includes="*.jar"/>
    </copy>
        <copy toDir="${build.dir}/dist">
          <fileset dir="extensions/grapher/build" includes="*.jar"/>
        </copy>

    <copy toDir="${build.dir}/dist" file="COPYING"/> 
    <copy toDir="${build.dir}/dist"> 
      <fileset dir="${lib.dir}" 
        includes="*.jar"/>
    </copy>
    <copy toDir="${build.dir}/dist"> 
      <fileset dir="${build.dir}" includes="javadoc/**/*"/>
    </copy>

    <zip destfile="${build.dir}/guice-${version}.zip">
      <zipfileset dir="${build.dir}/dist" prefix="guice-${version}" excludes="*-src.jar"/>
    </zip>
    <zip destfile="${build.dir}/guice-${version}-src.zip">
      <zipfileset dir="." prefix="guice-${version}-src"
          excludes="build/**,**/.svn/**,classes/**,.settings/**,bin/**,latest-api-diffs/**,latest-javadoc/**,.classpath,.project"/>
    </zip>
  </target>

  <target name="test.dist"
    description="Execute JUnit tests against distribution jar.">
    <antcall target="test.dist.run">
      <param name="jvmarg-value" value="-Dguice_include_stack_traces="/>
    </antcall>
    <antcall target="test.dist.run">
      <param name="jvmarg-value" value="-Dguice_include_stack_traces=OFF"/>
    </antcall>
    <antcall target="test.dist.run">
      <param name="jvmarg-value" value="-Dguice_include_stack_traces=COMPLETE"/>
    </antcall>
  </target>

  <target name="test.dist.run"
    depends="jar, test.withdeps"
    description="Execute JUnit tests against distribution jar with the given jvmarg.">
    <java fork="true"
        classname="junit.textui.TestRunner"
        failonerror="true"
        taskname="junit">
      <classpath>
        <pathelement location="${build.dir}/guice-${version}-tests.jar"/>
        <pathelement location="${build.dir}/dist/guice-${version}.jar"/>
        <pathelement location="lib/javax.inject.jar"/>
        <pathelement location="lib/aopalliance.jar"/>
<<<<<<< HEAD
        <pathelement location="lib/guava-11.0.2.jar"/>
=======
        <pathelement location="lib/guava-16.0.1.jar"/>
>>>>>>> 41c1c297
        <pathelement location="lib/build/junit.jar"/>
        <pathelement location="lib/build/servlet-api-2.5.jar"/>
        <pathelement location="lib/build/easymock.jar"/>
        <pathelement location="lib/build/javax.inject-tck.jar"/>
        <pathelement location="lib/build/bnd-0.0.384.jar"/>
        <pathelement location="lib/build/felix-2.0.5.jar"/>
      </classpath>
      <arg value="com.google.inject.AllTests"/>
      <jvmarg value="${jvmarg-value}"/>
      <syspropertyset>
        <propertyref name="guice.custom.loader"/>
        <propertyref name="version"/>
        <propertyref name="build.dir"/>
        <propertyref name="lib.dir"/>
      </syspropertyset>
    </java>
  </target>

  <property name="old.api" value="3.0"/>
  <property name="new.api" value="4.0"/>
  <target name="jdiff">
        <property name="jdiff.home" value="lib/build/jdiff"/>
        <property name="jdiff.tmp" value="build/docs/latest-api-diffs"/>
        <delete dir="${jdiff.tmp}"/>
        <mkdir dir="${jdiff.tmp}"/>
  
        <!-- Generate API for current version. -->
    <javadoc packagenames="com.google.*"
                 docletpath="${jdiff.home}/jdiff.jar${path.separator}${jdiff.home}/xerces.jar"
             maxmemory="512M"
<<<<<<< HEAD
             classpath="lib/javax.inject.jar${path.separator}lib/aopalliance.jar${path.separator}guava-11.0.2.jar">
=======
             classpath="lib/javax.inject.jar${path.separator}lib/aopalliance.jar${path.separator}lib/guava-16.0.1.jar">
>>>>>>> 41c1c297
      <fileset dir="${src.dir}" defaultexcludes="yes">
        <include name="com/google/**"/>
        <exclude name="com/google/inject/internal/**"/>
      </fileset>
      <fileset dir="${servlet.src.dir}"/>
      <fileset dir="${spring.src.dir}"/>
      <fileset dir="${assistedinject.src.dir}"/>
      <fileset dir="${jmx.src.dir}"/>
      <fileset dir="${jndi.src.dir}"/>
      <fileset dir="${throwingproviders.src.dir}"/>
      <fileset dir="${multibindings.src.dir}"/>
      <fileset dir="${persist.src.dir}"/>
      <fileset dir="${struts2.src.dir}"/>
        <fileset dir="${grapher.src.dir}"/>

      <doclet name="jdiff.JDiff"
              path="${jdiff.home}/jdiff.jar:${jdiff.home}/xerces.jar">
        <param name="-apidir" value="${jdiff.tmp}" />
        <param name="-apiname" value="${new.api}" />
      </doclet>
    </javadoc>

        <!-- Do a diff against the previous version. -->
        <javadoc packagenames="com.google.*"
                 destdir="${jdiff.tmp}"
                     docletpath="${jdiff.home}/jdiff.jar${path.separator}${jdiff.home}/xerces.jar"
                 maxmemory="512M"
                     sourcefiles="${jdiff.home}/Null.java"
<<<<<<< HEAD
                 classpath="lib/javax.inject.jar${path.separator}lib/aopalliance.jar${path.separator}guava-11.0.2.jar">
=======
                 classpath="lib/javax.inject.jar${path.separator}lib/aopalliance.jar${path.separator}lib/guava-16.0.1.jar">
>>>>>>> 41c1c297
          <doclet name="jdiff.JDiff">
                <param name="-oldapi" value="${old.api}"/>
                <param name="-oldapidir" value="latest-api-diffs"/>             
                <param name="-javadocold" value="http://google-guice.googlecode.com/git/latest-api-diffs/${old.api}/javadoc/"/>
                <param name="-newapi" value="${new.api}"/>
            <param name="-newapidir" value="${jdiff.tmp}"/>
                <param name="-javadocnew" value="http://google-guice.googlecode.com/git/latest-api-diffs/${new.api}/javadoc/"/>
                <param name="-stats"/>
                <param name="-docchanges"/>
          </doclet>
        </javadoc>
  </target>
  
  <target name="javadoc">
    <javadoc packagenames="com.google.*"
             destdir="build/docs"
             docletpath="lib/build/doclava.jar"
             bootclasspath="${java.home}/lib/rt.jar"
             maxmemory="512M"
<<<<<<< HEAD
             classpath="lib/javax.inject.jar${path.separator}lib/aopalliance.jar${path.separator}guava-11.0.2.jar">
=======
             classpath="lib/javax.inject.jar${path.separator}lib/aopalliance.jar${path.separator}lib/guava-16.0.1.jar">
>>>>>>> 41c1c297
      <fileset dir="${src.dir}" defaultexcludes="yes">
        <include name="com/google/**"/>
        <exclude name="com/google/inject/internal/**"/>
      </fileset>
      <fileset dir="${servlet.src.dir}"/>
      <fileset dir="${spring.src.dir}"/>
      <fileset dir="${assistedinject.src.dir}"/>
      <fileset dir="${jmx.src.dir}"/>
      <fileset dir="${jndi.src.dir}"/>
      <fileset dir="${throwingproviders.src.dir}"/>
      <fileset dir="${multibindings.src.dir}"/>
      <fileset dir="${persist.src.dir}"/>
        <fileset dir="${grapher.src.dir}"/>
      <!-- TODO: this breaks Doclava for some reason
      <fileset dir="${struts2.src.dir}"/> -->

      <doclet name="com.google.doclava.Doclava">
        <param name="-hdf"/> <param name="project.name"/> <param name="Guice"/>
        <param name="-since"/> <param name="lib/build/guice-1.0.xml"/> <param name="Guice_1.0" />
        <param name="-since"/> <param name="lib/build/guice-2.0.xml"/> <param name="Guice_2.0" />
      	<param name="-since"/> <param name="lib/build/guice-3.0.xml"/> <param name="Guice_3.0" />
        <param name="-apiversion" value="Guice_${new.api}"/>
        <param name="-assetsdir" value="javadoc/assets"/>
        <param name="-apixml" value="build/docs/guice-${new.api}.xml"/>
        <!-- TODO: fix doclava federation
          http://aopalliance.sourceforge.net/doc
          http://www.springframework.org/docs/api/
          <param name="-federate"/><param name="JDK"/><param name="http://download.oracle.com/javase/6/docs/api/index.html?"/>
          <param name="-federationxml"/><param name="JDK"/><param name="http://doclava.googlecode.com/svn/static/api/openjdk-6.xml"/>
        -->
      </doclet>
    </javadoc>
    <move todir="build/docs/javadoc"><fileset dir="build/docs/reference"/></move>
  </target>

  <target name="no_aop"
          description="Create a copy of the Guice source that doesn't do bytecode generation.">
    <taskdef name="munge" classname="MungeTask" classpath="lib/build/munge.jar"/>
    <mkdir dir="build/no_aop"/>
    <munge todir="build/no_aop">
      <fileset dir=".">
        <!-- exclude generated files -->
        <exclude name="build/**"/>
        <exclude name="classes/**"/>
        <exclude name="latest-api-diffs/**"/>
        <exclude name="javadoc/**"/>
        <exclude name="latest-javadoc/**"/>
        <!-- exclude AOP-specific libraries -->
        <exclude name="lib/aopalliance.jar"/>
        <exclude name="lib/build/asm-*.jar"/>
        <exclude name="lib/build/cglib-*.jar"/>
        <!-- exclude AOP-specific classes -->
        <exclude name="**/LineNumbers.java"/>
        <exclude name="**/InterceptorBindingProcessor.java"/>
        <exclude name="**/ProxyFactory.java"/>
        <exclude name="**/ProxyFactoryTest.java"/>
        <exclude name="**/InterceptorStackCallback.java"/>
        <exclude name="**/InterceptorBinding.java"/>
        <exclude name="**/MethodAspect.java"/>
        <exclude name="**/MethodInterceptionTest.java"/>
        <exclude name="**/BytecodeGenTest.java"/>
        <exclude name="**/IntegrationTest.java"/>
        <exclude name="**/MethodInterceptionTest.java"/>
      </fileset>
      <arg value="-DNO_AOP" />
    </munge>
    <replace file="build/no_aop/common.xml" value="">
      <replacetoken><![CDATA[<zipfileset src="${common.basedir}/lib/build/asm-5.0_BETA.jar"/>]]></replacetoken>
    </replace>
    <replace file="build/no_aop/common.xml" value="">
      <replacetoken><![CDATA[<zipfileset src="${common.basedir}/lib/build/cglib-3.1.jar"/>]]></replacetoken>
    </replace>
    <replace file="build/no_aop/common.xml" value="">
      <replacetoken><![CDATA[<zipfileset src="${common.basedir}/lib/build/cglib-3.1.jar"><include name="LICENSE"/><include name="NOTICE"/></zipfileset>]]></replacetoken>
    </replace>
    <replace file="build/no_aop/common.xml" value='Bundle-Name" value="$${ant.project.name} (no_aop)'>
      <replacetoken><![CDATA[Bundle-Name" value="${ant.project.name}]]></replacetoken>
    </replace>
  </target>

  <target name="clean.all"
      depends="clean"
      description="Remove generated files.">
    <ant dir="extensions/servlet" antfile="build.xml" target="clean"/>
    <ant dir="extensions/spring" antfile="build.xml" target="clean"/>
    <ant dir="extensions/struts2" antfile="build.xml" target="clean"/>
    <ant dir="extensions/assistedinject" antfile="build.xml" target="clean"/>
    <ant dir="extensions/jmx" antfile="build.xml" target="clean"/>
    <ant dir="extensions/jndi" antfile="build.xml" target="clean"/>
    <ant dir="extensions/throwingproviders" antfile="build.xml" target="clean"/>
    <ant dir="extensions/multibindings" antfile="build.xml" target="clean"/>
    <ant dir="extensions/persist" antfile="build.xml" target="clean"/>
    <ant dir="extensions/grapher" antfile="build.xml" target="clean"/>
  </target>
  
</project><|MERGE_RESOLUTION|>--- conflicted
+++ resolved
@@ -104,11 +104,7 @@
         <pathelement location="${build.dir}/dist/guice-${version}.jar"/>
         <pathelement location="lib/javax.inject.jar"/>
         <pathelement location="lib/aopalliance.jar"/>
-<<<<<<< HEAD
-        <pathelement location="lib/guava-11.0.2.jar"/>
-=======
         <pathelement location="lib/guava-16.0.1.jar"/>
->>>>>>> 41c1c297
         <pathelement location="lib/build/junit.jar"/>
         <pathelement location="lib/build/servlet-api-2.5.jar"/>
         <pathelement location="lib/build/easymock.jar"/>
@@ -139,11 +135,7 @@
     <javadoc packagenames="com.google.*"
                  docletpath="${jdiff.home}/jdiff.jar${path.separator}${jdiff.home}/xerces.jar"
              maxmemory="512M"
-<<<<<<< HEAD
-             classpath="lib/javax.inject.jar${path.separator}lib/aopalliance.jar${path.separator}guava-11.0.2.jar">
-=======
              classpath="lib/javax.inject.jar${path.separator}lib/aopalliance.jar${path.separator}lib/guava-16.0.1.jar">
->>>>>>> 41c1c297
       <fileset dir="${src.dir}" defaultexcludes="yes">
         <include name="com/google/**"/>
         <exclude name="com/google/inject/internal/**"/>
@@ -172,11 +164,7 @@
                      docletpath="${jdiff.home}/jdiff.jar${path.separator}${jdiff.home}/xerces.jar"
                  maxmemory="512M"
                      sourcefiles="${jdiff.home}/Null.java"
-<<<<<<< HEAD
-                 classpath="lib/javax.inject.jar${path.separator}lib/aopalliance.jar${path.separator}guava-11.0.2.jar">
-=======
                  classpath="lib/javax.inject.jar${path.separator}lib/aopalliance.jar${path.separator}lib/guava-16.0.1.jar">
->>>>>>> 41c1c297
           <doclet name="jdiff.JDiff">
                 <param name="-oldapi" value="${old.api}"/>
                 <param name="-oldapidir" value="latest-api-diffs"/>             
@@ -196,11 +184,7 @@
              docletpath="lib/build/doclava.jar"
              bootclasspath="${java.home}/lib/rt.jar"
              maxmemory="512M"
-<<<<<<< HEAD
-             classpath="lib/javax.inject.jar${path.separator}lib/aopalliance.jar${path.separator}guava-11.0.2.jar">
-=======
              classpath="lib/javax.inject.jar${path.separator}lib/aopalliance.jar${path.separator}lib/guava-16.0.1.jar">
->>>>>>> 41c1c297
       <fileset dir="${src.dir}" defaultexcludes="yes">
         <include name="com/google/**"/>
         <exclude name="com/google/inject/internal/**"/>
