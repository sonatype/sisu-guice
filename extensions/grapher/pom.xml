<?xml version="1.0" encoding="UTF-8"?>
<project xmlns="http://maven.apache.org/POM/4.0.0" xmlns:xsi="http://www.w3.org/2001/XMLSchema-instance" xsi:schemaLocation="http://maven.apache.org/POM/4.0.0 http://maven.apache.org/maven-v4_0_0.xsd">

  <modelVersion>4.0.0</modelVersion>

  <parent>
    <groupId>org.sonatype.sisu.inject</groupId>
    <artifactId>extensions-parent</artifactId>
    <version>4.1.1-SNAPSHOT</version>
  </parent>

  <artifactId>guice-grapher</artifactId>

  <name>Sisu Guice - Extensions - Grapher</name>

  <dependencies>
    <dependency>
      <groupId>org.sonatype.sisu.inject</groupId>
      <artifactId>guice-assistedinject</artifactId>
      <version>${project.version}</version>
    </dependency>
    <dependency>
<<<<<<< HEAD
      <groupId>org.sonatype.sisu.inject</groupId>
      <artifactId>guice-multibindings</artifactId>
      <version>${project.version}</version>
    </dependency>
    <dependency>
=======
>>>>>>> 05070de4
      <groupId>org.easymock</groupId>
      <artifactId>easymock</artifactId>
      <version>3.0</version>
      <scope>test</scope>
    </dependency>
  </dependencies>

</project><|MERGE_RESOLUTION|>--- conflicted
+++ resolved
@@ -20,14 +20,6 @@
       <version>${project.version}</version>
     </dependency>
     <dependency>
-<<<<<<< HEAD
-      <groupId>org.sonatype.sisu.inject</groupId>
-      <artifactId>guice-multibindings</artifactId>
-      <version>${project.version}</version>
-    </dependency>
-    <dependency>
-=======
->>>>>>> 05070de4
       <groupId>org.easymock</groupId>
       <artifactId>easymock</artifactId>
       <version>3.0</version>
