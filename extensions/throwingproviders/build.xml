--- conflicted
+++ resolved
@@ -13,11 +13,7 @@
   <target name="jar" depends="compile, manifest" description="Build jar.">
     <jar destfile="${build.dir}/${ant.project.name}-${version}.jar"
         manifest="${build.dir}/META-INF/MANIFEST.MF">
-<<<<<<< HEAD
-      <fileset dir="${build.dir}/classes"/>
-=======
       <fileset dir="${build.dir}/classes" />
->>>>>>> 41c1c297
     </jar>
   </target>
 
