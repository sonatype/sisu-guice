--- conflicted
+++ resolved
@@ -95,36 +95,5 @@
       </plugin>
     </plugins>
   </build>
-<<<<<<< HEAD
 
-  <profiles>
-    <profile>
-      <!--
-       | If JarJar build profile is disabled we need CGLIB during tests
-      -->
-      <activation>
-        <property>
-          <name>guice.with.jarjar</name>
-          <value>false</value>
-        </property>
-      </activation>
-      <dependencies>
-        <dependency>
-          <groupId>org.ow2.asm</groupId>
-          <artifactId>asm</artifactId>
-          <version>5.0_BETA</version>
-          <scope>test</scope>
-        </dependency>
-        <dependency>
-          <groupId>cglib</groupId>
-          <artifactId>cglib</artifactId>
-          <version>3.1</version>
-          <scope>test</scope>
-        </dependency>
-      </dependencies>
-    </profile>
-  </profiles>
-
-=======
->>>>>>> 41c1c297
 </project>