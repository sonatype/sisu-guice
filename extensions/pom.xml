--- conflicted
+++ resolved
@@ -6,11 +6,7 @@
   <parent>
     <groupId>org.sonatype.sisu.inject</groupId>
     <artifactId>guice-parent</artifactId>
-<<<<<<< HEAD
-    <version>3.2.0-SNAPSHOT</version>
-=======
     <version>4.0-SNAPSHOT</version>
->>>>>>> a0e73445
   </parent>
 
   <packaging>pom</packaging>
@@ -86,18 +82,6 @@
           </instructions>
         </configuration>
       </plugin>
-      <!--
-       | Generate sources jar
-      -->
-      <plugin>
-        <artifactId>maven-source-plugin</artifactId>
-      </plugin>
-      <!--
-       | Generate javadoc jar
-      -->
-      <plugin>
-        <artifactId>maven-javadoc-plugin</artifactId>
-      </plugin>
     </plugins>
   </build>
 
