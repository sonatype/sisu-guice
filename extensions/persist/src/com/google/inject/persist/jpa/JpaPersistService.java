/**
 * Copyright (C) 2010 Google, Inc.
 *
 * Licensed under the Apache License, Version 2.0 (the "License");
 * you may not use this file except in compliance with the License.
 * You may obtain a copy of the License at
 *
 * http://www.apache.org/licenses/LICENSE-2.0
 *
 * Unless required by applicable law or agreed to in writing, software
 * distributed under the License is distributed on an "AS IS" BASIS,
 * WITHOUT WARRANTIES OR CONDITIONS OF ANY KIND, either express or implied.
 * See the License for the specific language governing permissions and
 * limitations under the License.
 */

package com.google.inject.persist.jpa;

import com.google.common.annotations.VisibleForTesting;
import com.google.common.base.Preconditions;
import com.google.inject.Inject;
import com.google.inject.Provider;
import com.google.inject.Singleton;
import com.google.inject.persist.PersistService;
import com.google.inject.persist.UnitOfWork;

import java.lang.annotation.Documented;
import java.lang.annotation.ElementType;
import java.lang.annotation.Retention;
import java.lang.annotation.RetentionPolicy;
import java.lang.annotation.Target;
import java.util.Map;

import javax.persistence.EntityManager;
import javax.persistence.EntityManagerFactory;
import javax.persistence.Persistence;

/**
 * @author Dhanji R. Prasanna (dhanji@gmail.com)
 */
@Singleton
class JpaPersistService implements Provider<EntityManager>, UnitOfWork, PersistService {
  private final ThreadLocal<EntityManager> entityManager = new ThreadLocal<EntityManager>();

  private final String persistenceUnitName;
<<<<<<< HEAD
  private final Provider<Properties> persistenceProperties;

  @Inject
  public JpaPersistService(@Jpa String persistenceUnitName,
      @Nullable @Jpa Provider<Properties> persistenceProperties) {
=======
  private final Map<?,?> persistenceProperties;

  @Inject
  public JpaPersistService(@Jpa String persistenceUnitName,
      @Nullable @Jpa Map<?,?> persistenceProperties) {
>>>>>>> d1358898
    this.persistenceUnitName = persistenceUnitName;
    this.persistenceProperties = persistenceProperties;
  }

  public EntityManager get() {
    if (!isWorking()) {
      begin();
    }

    EntityManager em = entityManager.get();
    Preconditions.checkState(null != em, "Requested EntityManager outside work unit. "
        + "Try calling UnitOfWork.begin() first, or use a PersistFilter if you "
        + "are inside a servlet environment.");

    return em;
  }

  public boolean isWorking() {
    return entityManager.get() != null;
  }

  public void begin() {
    Preconditions.checkState(null == entityManager.get(),
        "Work already begun on this thread. Looks like you have called UnitOfWork.begin() twice"
         + " without a balancing call to end() in between.");

    entityManager.set(emFactory.createEntityManager());
  }

  public void end() {
    EntityManager em = entityManager.get();

    // Let's not penalize users for calling end() multiple times.
    if (null == em) {
      return;
    }

    try {
      em.close();
    }
    finally {
      entityManager.remove();
    }
  }

  private volatile EntityManagerFactory emFactory;

  @VisibleForTesting
  synchronized void start(EntityManagerFactory emFactory) {
    this.emFactory = emFactory;
  }

  public synchronized void start() {
    Preconditions.checkState(null == emFactory, "Persistence service was already initialized.");

    if (null != persistenceProperties) {
      this.emFactory = Persistence
          .createEntityManagerFactory(persistenceUnitName, persistenceProperties.get());
    } else {
      this.emFactory = Persistence.createEntityManagerFactory(persistenceUnitName);
    }
  }

  public synchronized void stop() {
    Preconditions.checkState(emFactory.isOpen(), "Persistence service was already shut down.");
    emFactory.close();
  }

  @Singleton
  public static class EntityManagerFactoryProvider implements Provider<EntityManagerFactory> {
    private final JpaPersistService emProvider;

    @Inject
    public EntityManagerFactoryProvider(JpaPersistService emProvider) {
      this.emProvider = emProvider;
    }

    public EntityManagerFactory get() {
      assert null != emProvider.emFactory;
      return emProvider.emFactory;
    }
  }
  
  @Documented
  @Retention(RetentionPolicy.RUNTIME)
  @Target(ElementType.PARAMETER)
  private @interface Nullable { }

}<|MERGE_RESOLUTION|>--- conflicted
+++ resolved
@@ -43,19 +43,11 @@
   private final ThreadLocal<EntityManager> entityManager = new ThreadLocal<EntityManager>();
 
   private final String persistenceUnitName;
-<<<<<<< HEAD
-  private final Provider<Properties> persistenceProperties;
-
-  @Inject
-  public JpaPersistService(@Jpa String persistenceUnitName,
-      @Nullable @Jpa Provider<Properties> persistenceProperties) {
-=======
   private final Map<?,?> persistenceProperties;
 
   @Inject
   public JpaPersistService(@Jpa String persistenceUnitName,
       @Nullable @Jpa Map<?,?> persistenceProperties) {
->>>>>>> d1358898
     this.persistenceUnitName = persistenceUnitName;
     this.persistenceProperties = persistenceProperties;
   }
@@ -113,7 +105,7 @@
 
     if (null != persistenceProperties) {
       this.emFactory = Persistence
-          .createEntityManagerFactory(persistenceUnitName, persistenceProperties.get());
+          .createEntityManagerFactory(persistenceUnitName, persistenceProperties);
     } else {
       this.emFactory = Persistence.createEntityManagerFactory(persistenceUnitName);
     }
