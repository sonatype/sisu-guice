/**
 * Copyright (C) 2008 Google Inc.
 *
 * Licensed under the Apache License, Version 2.0 (the "License");
 * you may not use this file except in compliance with the License.
 * You may obtain a copy of the License at
 *
 * http://www.apache.org/licenses/LICENSE-2.0
 *
 * Unless required by applicable law or agreed to in writing, software
 * distributed under the License is distributed on an "AS IS" BASIS,
 * WITHOUT WARRANTIES OR CONDITIONS OF ANY KIND, either express or implied.
 * See the License for the specific language governing permissions and
 * limitations under the License.
 */
package com.google.inject.servlet;

import com.google.common.base.Strings;
import com.google.common.collect.Iterators;
import com.google.inject.Injector;
import com.google.inject.Key;
import com.google.inject.Scopes;
import com.google.inject.spi.BindingTargetVisitor;
import com.google.inject.spi.ProviderInstanceBinding;
import com.google.inject.spi.ProviderWithExtensionVisitor;

import java.util.Collections;
import java.util.Enumeration;
import java.util.HashMap;
import java.util.Map;
import java.util.Set;
import java.util.concurrent.atomic.AtomicReference;
import java.util.logging.Level;
import java.util.logging.Logger;

import javax.servlet.Filter;
import javax.servlet.FilterConfig;
import javax.servlet.ServletContext;
import javax.servlet.ServletException;
import javax.servlet.http.HttpServletRequest;

/**
 * Defines a filter mapped to a URI pattern and performs the request filtering for that filter.
 *
 * @author dhanji@gmail.com (Dhanji R. Prasanna)
 */
<<<<<<< HEAD
public class FilterDefinition implements ProviderWithExtensionVisitor<FilterDefinition> {
  private static final Logger logger = Logger.getLogger(FilterDefinition.class.getName());

  private final String pattern;
=======
class FilterDefinition implements ProviderWithExtensionVisitor<FilterDefinition> {
>>>>>>> abf12145
  private final Key<? extends Filter> filterKey;
  private final UriPatternMatcher patternMatcher;
  private final Map<String, String> initParams;
  // set only if this was bound to an instance of a Filter.
  private final Filter filterInstance;

  // always set after init is called.
  private final AtomicReference<Filter> filter = new AtomicReference<Filter>();

  public FilterDefinition(
      Key<? extends Filter> filterKey,
      UriPatternMatcher patternMatcher,
      Map<String, String> initParams,
      Filter filterInstance) {
    this.filterKey = filterKey;
    this.patternMatcher = patternMatcher;
    this.initParams = Collections.unmodifiableMap(new HashMap<String, String>(initParams));
    this.filterInstance = filterInstance;
  }

  public FilterDefinition get() {
    return this;
  }

  public <B, V> V acceptExtensionVisitor(BindingTargetVisitor<B, V> visitor,
      ProviderInstanceBinding<? extends B> binding) {
    if(visitor instanceof ServletModuleTargetVisitor) {
      if(filterInstance != null) {
        return ((ServletModuleTargetVisitor<B, V>)visitor).visit(
            new InstanceFilterBindingImpl(initParams,
                filterInstance,
                patternMatcher));
      } else {
        return ((ServletModuleTargetVisitor<B, V>)visitor).visit(
            new LinkedFilterBindingImpl(initParams,
                filterKey,
                patternMatcher));
      }
    } else {
      return visitor.visit(binding);
    }
  }

  private boolean shouldFilter(String uri) {
    return uri != null && patternMatcher.matches(uri);
  }

  void init(final ServletContext servletContext, Injector injector,
      Set<Filter> initializedSoFar) throws ServletException {

    // This absolutely must be a singleton, and so is only initialized once.
    if (!Scopes.isSingleton(injector.getBinding(filterKey))) {
      throw new ServletException("Filters must be bound as singletons. "
        + filterKey + " was not bound in singleton scope.");
    }

    Filter filter = injector.getInstance(filterKey);
    this.filter.set(filter);

    // Only fire init() if this Singleton filter has not already appeared earlier
    // in the filter chain.
    if (initializedSoFar.contains(filter)) {
      return;
    }

    //initialize our filter with the configured context params and servlet context
    filter.init(new FilterConfig() {
      public String getFilterName() {
        return filterKey.toString();
      }

      public ServletContext getServletContext() {
        return servletContext;
      }

      public String getInitParameter(String s) {
        return initParams.get(s);
      }

      public Enumeration getInitParameterNames() {
        return Iterators.asEnumeration(initParams.keySet().iterator());
      }
    });

    initializedSoFar.add(filter);
  }

  void destroy(Set<Filter> destroyedSoFar) {
    // filters are always singletons
    Filter reference = filter.get();

    // Do nothing if this Filter was invalid (usually due to not being scoped
    // properly), or was already destroyed. According to Servlet Spec: it is
    // "out of service", and does not need to be destroyed.
    // Also prevent duplicate destroys to the same singleton that may appear
    // more than once on the filter chain.
    if (null == reference || destroyedSoFar.contains(reference)) {
      return;
    }

    try {
      reference.destroy();
    } finally {
      destroyedSoFar.add(reference);
    }
  }

  Filter getFilterIfMatching(HttpServletRequest request) {

    final String path = ServletUtils.getContextRelativePath(request);
    if (shouldFilter(path)) {
      Filter reference = filter.get();
      if (logger.isLoggable(Level.FINEST)) {
        logger.finest("Filtering " + path + " with " + reference);
      }
      return reference;
    } else {
      return null;
    }
  }

  //VisibleForTesting
  Filter getFilter() {
    return filter.get();
  }

  public String toPaddedString(int padding) {
    Filter reference = filter.get();
    return Strings.padEnd(pattern, padding, ' ') + ' '
        + (reference != null ? reference : filterKey);
  }
}<|MERGE_RESOLUTION|>--- conflicted
+++ resolved
@@ -44,14 +44,9 @@
  *
  * @author dhanji@gmail.com (Dhanji R. Prasanna)
  */
-<<<<<<< HEAD
 public class FilterDefinition implements ProviderWithExtensionVisitor<FilterDefinition> {
   private static final Logger logger = Logger.getLogger(FilterDefinition.class.getName());
 
-  private final String pattern;
-=======
-class FilterDefinition implements ProviderWithExtensionVisitor<FilterDefinition> {
->>>>>>> abf12145
   private final Key<? extends Filter> filterKey;
   private final UriPatternMatcher patternMatcher;
   private final Map<String, String> initParams;
@@ -180,7 +175,7 @@
 
   public String toPaddedString(int padding) {
     Filter reference = filter.get();
-    return Strings.padEnd(pattern, padding, ' ') + ' '
+    return Strings.padEnd(patternMatcher.getOriginalPattern(), padding, ' ') + ' '
         + (reference != null ? reference : filterKey);
   }
 }