--- conflicted
+++ resolved
@@ -29,12 +29,8 @@
 import java.util.Map;
 import java.util.Set;
 import java.util.concurrent.atomic.AtomicReference;
-<<<<<<< HEAD
 import java.util.logging.Level;
 import java.util.logging.Logger;
-
-=======
->>>>>>> 36542433
 import javax.servlet.Filter;
 import javax.servlet.FilterConfig;
 import javax.servlet.ServletContext;
@@ -94,14 +90,9 @@
     return uri != null && patternMatcher.matches(uri);
   }
 
-<<<<<<< HEAD
-  void init(final ServletContext servletContext, Injector injector,
-      Set<Filter> initializedSoFar) throws ServletException {
-=======
-  public void init(
+  void init(
       final ServletContext servletContext, Injector injector, Set<Filter> initializedSoFar)
       throws ServletException {
->>>>>>> 36542433
 
     // This absolutely must be a singleton, and so is only initialized once.
     if (!Scopes.isSingleton(injector.getBinding(filterKey))) {
