--- conflicted
+++ resolved
@@ -34,12 +34,8 @@
 import java.util.Map;
 import java.util.Set;
 import java.util.concurrent.atomic.AtomicReference;
-<<<<<<< HEAD
 import java.util.logging.Level;
 import java.util.logging.Logger;
-
-=======
->>>>>>> 36542433
 import javax.servlet.ServletConfig;
 import javax.servlet.ServletContext;
 import javax.servlet.ServletException;
@@ -103,14 +99,9 @@
     return uri != null && patternMatcher.matches(uri);
   }
 
-<<<<<<< HEAD
-  void init(final ServletContext servletContext, Injector injector,
-      Set<HttpServlet> initializedSoFar) throws ServletException {
-=======
-  public void init(
+  void init(
       final ServletContext servletContext, Injector injector, Set<HttpServlet> initializedSoFar)
       throws ServletException {
->>>>>>> 36542433
 
     // This absolutely must be a singleton, and so is only initialized once.
     if (!Scopes.isSingleton(injector.getBinding(servletKey))) {
@@ -184,13 +175,8 @@
    * @throws IOException If thrown by underlying servlet
    * @throws ServletException If thrown by underlying servlet
    */
-<<<<<<< HEAD
-  boolean service(ServletRequest servletRequest,
-      ServletResponse servletResponse) throws IOException, ServletException {
-=======
-  public boolean service(ServletRequest servletRequest, ServletResponse servletResponse)
+  boolean service(ServletRequest servletRequest, ServletResponse servletResponse)
       throws IOException, ServletException {
->>>>>>> 36542433
 
     final HttpServletRequest request = (HttpServletRequest) servletRequest;
     final String path = ServletUtils.getContextRelativePath(request);
