--- conflicted
+++ resolved
@@ -227,7 +227,6 @@
           } else {
             pathInfo = null; // we know nothing additional about the URI.
           }
-<<<<<<< HEAD
 
           if (pathInfo != null) {
             try {
@@ -237,8 +236,6 @@
             }
           }
 
-=======
->>>>>>> f1abba38
           pathInfoComputed = true;
         }
 
