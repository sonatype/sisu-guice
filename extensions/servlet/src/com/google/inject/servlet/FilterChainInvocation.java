--- conflicted
+++ resolved
@@ -55,15 +55,10 @@
   // whether or not we've caught an exception & cleaned up stack traces
   private boolean cleanedStacks = false;
 
-<<<<<<< HEAD
-  public FilterChainInvocation(FilterDefinition[] filterDefinitions,
-      AbstractServletPipeline servletPipeline, FilterChain proceedingChain) {
-=======
   public FilterChainInvocation(
       FilterDefinition[] filterDefinitions,
-      ManagedServletPipeline servletPipeline,
+      AbstractServletPipeline servletPipeline,
       FilterChain proceedingChain) {
->>>>>>> 36542433
 
     this.filterDefinitions = filterDefinitions;
     this.servletPipeline = servletPipeline;
