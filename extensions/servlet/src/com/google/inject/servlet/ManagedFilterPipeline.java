/*
 * Copyright (C) 2008 Google Inc.
 *
 * Licensed under the Apache License, Version 2.0 (the "License");
 * you may not use this file except in compliance with the License.
 * You may obtain a copy of the License at
 *
 * http://www.apache.org/licenses/LICENSE-2.0
 *
 * Unless required by applicable law or agreed to in writing, software
 * distributed under the License is distributed on an "AS IS" BASIS,
 * WITHOUT WARRANTIES OR CONDITIONS OF ANY KIND, either express or implied.
 * See the License for the specific language governing permissions and
 * limitations under the License.
 */
package com.google.inject.servlet;

import com.google.common.collect.Lists;
import com.google.inject.Binding;
import com.google.inject.Inject;
import com.google.inject.Injector;
import com.google.inject.Provider;
import com.google.inject.Singleton;
import com.google.inject.TypeLiteral;
<<<<<<< HEAD

import java.util.List;

=======
import java.io.IOException;
import java.util.List;
import java.util.Set;
import javax.servlet.Filter;
import javax.servlet.FilterChain;
import javax.servlet.RequestDispatcher;
>>>>>>> 36542433
import javax.servlet.ServletContext;

/**
 * Managed implementation of a central routing/dispatch class which handles lifecycle of managed
 * filters, and delegates to a managed servlet pipeline.
 *
 * @author dhanji@gmail.com (Dhanji R. Prasanna)
 */
@Singleton
<<<<<<< HEAD
class ManagedFilterPipeline extends AbstractFilterPipeline {
=======
class ManagedFilterPipeline implements FilterPipeline {
>>>>>>> 36542433
  private final FilterDefinition[] filterDefinitions;

  private static final TypeLiteral<FilterDefinition> FILTER_DEFS =
      TypeLiteral.get(FilterDefinition.class);

  @Inject
  public ManagedFilterPipeline(
      Injector injector,
      ManagedServletPipeline servletPipeline,
      Provider<ServletContext> servletContext) {
    super(injector, servletPipeline, servletContext);

    this.filterDefinitions = collectFilterDefinitions(injector);
  }

  @Override
  protected boolean hasFiltersMapped() {
    return filterDefinitions.length > 0;
  }

  @Override
  protected FilterDefinition[] filterDefinitions() {
    return filterDefinitions;
  }

  /**
   * Introspects the injector and collects all instances of bound {@code List<FilterDefinition>}
   * into a master list.
   *
   * <p>We have a guarantee that {@link com.google.inject.Injector#getBindings()} returns a map that
   * preserves insertion order in entry-set iterators.
   */
  private FilterDefinition[] collectFilterDefinitions(Injector injector) {
    List<FilterDefinition> filterDefinitions = Lists.newArrayList();
    for (Binding<FilterDefinition> entry : injector.findBindingsByType(FILTER_DEFS)) {
      filterDefinitions.add(entry.getProvider().get());
    }

    // Copy to a fixed-size array for speed of iteration.
    return filterDefinitions.toArray(new FilterDefinition[filterDefinitions.size()]);
  }
<<<<<<< HEAD
=======

  @Override
  public synchronized void initPipeline(ServletContext servletContext) throws ServletException {

    //double-checked lock, prevents duplicate initialization
    if (initialized) return;

    // Used to prevent duplicate initialization.
    Set<Filter> initializedSoFar = Sets.newIdentityHashSet();

    for (FilterDefinition filterDefinition : filterDefinitions) {
      filterDefinition.init(servletContext, injector, initializedSoFar);
    }

    //next, initialize servlets...
    servletPipeline.init(servletContext, injector);

    //everything was ok...
    initialized = true;
  }

  @Override
  public void dispatch(
      ServletRequest request, ServletResponse response, FilterChain proceedingFilterChain)
      throws IOException, ServletException {

    //lazy init of filter pipeline (OK by the servlet specification). This is needed
    //in order for us not to force users to create a GuiceServletContextListener subclass.
    if (!initialized) {
      initPipeline(servletContext.get());
    }

    //obtain the servlet pipeline to dispatch against
    new FilterChainInvocation(filterDefinitions, servletPipeline, proceedingFilterChain)
        .doFilter(withDispatcher(request, servletPipeline), response);
  }

  /**
   * Used to create an proxy that dispatches either to the guice-servlet pipeline or the regular
   * pipeline based on uri-path match. This proxy also provides minimal forwarding support.
   *
   * <p>We cannot forward from a web.xml Servlet/JSP to a guice-servlet (because the filter pipeline
   * is not called again). However, we can wrap requests with our own dispatcher to forward the
   * *other* way. web.xml Servlets/JSPs can forward to themselves as per normal.
   *
   * <p>This is not a problem cuz we intend for people to migrate from web.xml to guice-servlet,
   * incrementally, but not the other way around (which, we should actively discourage).
   */
  @SuppressWarnings({"JavaDoc", "deprecation"})
  private ServletRequest withDispatcher(
      ServletRequest servletRequest, final ManagedServletPipeline servletPipeline) {

    // don't wrap the request if there are no servlets mapped. This prevents us from inserting our
    // wrapper unless it's actually going to be used. This is necessary for compatibility for apps
    // that downcast their HttpServletRequests to a concrete implementation.
    if (!servletPipeline.hasServletsMapped()) {
      return servletRequest;
    }

    HttpServletRequest request = (HttpServletRequest) servletRequest;
    //noinspection OverlyComplexAnonymousInnerClass
    return new HttpServletRequestWrapper(request) {

      @Override
      public RequestDispatcher getRequestDispatcher(String path) {
        final RequestDispatcher dispatcher = servletPipeline.getRequestDispatcher(path);

        return (null != dispatcher) ? dispatcher : super.getRequestDispatcher(path);
      }
    };
  }

  @Override
  public void destroyPipeline() {
    //destroy servlets first
    servletPipeline.destroy();

    //go down chain and destroy all our filters
    Set<Filter> destroyedSoFar = Sets.newIdentityHashSet();
    for (FilterDefinition filterDefinition : filterDefinitions) {
      filterDefinition.destroy(destroyedSoFar);
    }
  }
>>>>>>> 36542433
}<|MERGE_RESOLUTION|>--- conflicted
+++ resolved
@@ -22,18 +22,7 @@
 import com.google.inject.Provider;
 import com.google.inject.Singleton;
 import com.google.inject.TypeLiteral;
-<<<<<<< HEAD
-
 import java.util.List;
-
-=======
-import java.io.IOException;
-import java.util.List;
-import java.util.Set;
-import javax.servlet.Filter;
-import javax.servlet.FilterChain;
-import javax.servlet.RequestDispatcher;
->>>>>>> 36542433
 import javax.servlet.ServletContext;
 
 /**
@@ -43,11 +32,7 @@
  * @author dhanji@gmail.com (Dhanji R. Prasanna)
  */
 @Singleton
-<<<<<<< HEAD
 class ManagedFilterPipeline extends AbstractFilterPipeline {
-=======
-class ManagedFilterPipeline implements FilterPipeline {
->>>>>>> 36542433
   private final FilterDefinition[] filterDefinitions;
 
   private static final TypeLiteral<FilterDefinition> FILTER_DEFS =
@@ -89,90 +74,4 @@
     // Copy to a fixed-size array for speed of iteration.
     return filterDefinitions.toArray(new FilterDefinition[filterDefinitions.size()]);
   }
-<<<<<<< HEAD
-=======
-
-  @Override
-  public synchronized void initPipeline(ServletContext servletContext) throws ServletException {
-
-    //double-checked lock, prevents duplicate initialization
-    if (initialized) return;
-
-    // Used to prevent duplicate initialization.
-    Set<Filter> initializedSoFar = Sets.newIdentityHashSet();
-
-    for (FilterDefinition filterDefinition : filterDefinitions) {
-      filterDefinition.init(servletContext, injector, initializedSoFar);
-    }
-
-    //next, initialize servlets...
-    servletPipeline.init(servletContext, injector);
-
-    //everything was ok...
-    initialized = true;
-  }
-
-  @Override
-  public void dispatch(
-      ServletRequest request, ServletResponse response, FilterChain proceedingFilterChain)
-      throws IOException, ServletException {
-
-    //lazy init of filter pipeline (OK by the servlet specification). This is needed
-    //in order for us not to force users to create a GuiceServletContextListener subclass.
-    if (!initialized) {
-      initPipeline(servletContext.get());
-    }
-
-    //obtain the servlet pipeline to dispatch against
-    new FilterChainInvocation(filterDefinitions, servletPipeline, proceedingFilterChain)
-        .doFilter(withDispatcher(request, servletPipeline), response);
-  }
-
-  /**
-   * Used to create an proxy that dispatches either to the guice-servlet pipeline or the regular
-   * pipeline based on uri-path match. This proxy also provides minimal forwarding support.
-   *
-   * <p>We cannot forward from a web.xml Servlet/JSP to a guice-servlet (because the filter pipeline
-   * is not called again). However, we can wrap requests with our own dispatcher to forward the
-   * *other* way. web.xml Servlets/JSPs can forward to themselves as per normal.
-   *
-   * <p>This is not a problem cuz we intend for people to migrate from web.xml to guice-servlet,
-   * incrementally, but not the other way around (which, we should actively discourage).
-   */
-  @SuppressWarnings({"JavaDoc", "deprecation"})
-  private ServletRequest withDispatcher(
-      ServletRequest servletRequest, final ManagedServletPipeline servletPipeline) {
-
-    // don't wrap the request if there are no servlets mapped. This prevents us from inserting our
-    // wrapper unless it's actually going to be used. This is necessary for compatibility for apps
-    // that downcast their HttpServletRequests to a concrete implementation.
-    if (!servletPipeline.hasServletsMapped()) {
-      return servletRequest;
-    }
-
-    HttpServletRequest request = (HttpServletRequest) servletRequest;
-    //noinspection OverlyComplexAnonymousInnerClass
-    return new HttpServletRequestWrapper(request) {
-
-      @Override
-      public RequestDispatcher getRequestDispatcher(String path) {
-        final RequestDispatcher dispatcher = servletPipeline.getRequestDispatcher(path);
-
-        return (null != dispatcher) ? dispatcher : super.getRequestDispatcher(path);
-      }
-    };
-  }
-
-  @Override
-  public void destroyPipeline() {
-    //destroy servlets first
-    servletPipeline.destroy();
-
-    //go down chain and destroy all our filters
-    Set<Filter> destroyedSoFar = Sets.newIdentityHashSet();
-    for (FilterDefinition filterDefinition : filterDefinitions) {
-      filterDefinition.destroy(destroyedSoFar);
-    }
-  }
->>>>>>> 36542433
 }