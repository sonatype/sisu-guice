--- conflicted
+++ resolved
@@ -87,12 +87,8 @@
     this(null);
   }
 
-<<<<<<< HEAD
-  @Inject protected GuiceFilter(FilterPipeline filterPipeline) {
-=======
   @Inject
-  GuiceFilter(FilterPipeline filterPipeline) {
->>>>>>> 36542433
+  protected GuiceFilter(FilterPipeline filterPipeline) {
     injectedPipeline = filterPipeline;
   }
 
