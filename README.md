Patched build of http://code.google.com/p/google-guice/ - see PATCHES for the exact differences.

Compatibility with Google-Guice
-------------------------------

<<<<<<< HEAD
The main difference between Sisu-Guice and Google-Guice is that Guava is now exposed as a direct Maven dependency. If you are assembling your application outside of Maven you therefore need to add Guava to the runtime JARs. The build uses Guava 11.0.2 but you can use Maven's `<dependencyManagement>` to select a different version of Guava. (The current source code is compatible up to and including Guava 15.0)
=======
**Documentation:** [User Guide](https://github.com/google/guice/wiki/Motivation), [3.0 javadocs](http://google.github.io/guice/api-docs/3.0/javadoc/packages.html), [Latest javadocs](http://google.github.io/guice/api-docs/latest/javadoc/packages.html) <br/>
**Continuous Integration:** [![Build Status](https://api.travis-ci.org/google/guice.png?branch=master)](https://travis-ci.org/google/guice) <br
/>
**Mailing Lists:** [User Mailing List](http://groups.google.com/group/google-guice), [Developer Mailing List](http://groups.google.com/group/google-guice-dev) <br/>
**License:** [Apache 2.0](http://www.apache.org/licenses/LICENSE-2.0)

Put simply, Guice alleviates the need for factories and the use of new in your Java code. Think of Guice's @Inject as the new new. You will still need to write factories in some cases, but your code will not depend directly on them. Your code will be easier to change, unit test and reuse in other contexts.
>>>>>>> 0983219e

Because of this dependency difference you should avoid mixing the official Google-Guice library with internal extensions provided by Sisu-Guice and vice-versa. Third-party Guice extensions should be compatible with either library.

Sisu-Guice retains the same public API as Google-Guice and is binary compatible from a client perspective.<|MERGE_RESOLUTION|>--- conflicted
+++ resolved
@@ -1,19 +1,9 @@
-Patched build of http://code.google.com/p/google-guice/ - see PATCHES for the exact differences.
+Patched build of https://github.com/google/guice/ - see PATCHES for the exact differences.
 
 Compatibility with Google-Guice
 -------------------------------
 
-<<<<<<< HEAD
 The main difference between Sisu-Guice and Google-Guice is that Guava is now exposed as a direct Maven dependency. If you are assembling your application outside of Maven you therefore need to add Guava to the runtime JARs. The build uses Guava 11.0.2 but you can use Maven's `<dependencyManagement>` to select a different version of Guava. (The current source code is compatible up to and including Guava 15.0)
-=======
-**Documentation:** [User Guide](https://github.com/google/guice/wiki/Motivation), [3.0 javadocs](http://google.github.io/guice/api-docs/3.0/javadoc/packages.html), [Latest javadocs](http://google.github.io/guice/api-docs/latest/javadoc/packages.html) <br/>
-**Continuous Integration:** [![Build Status](https://api.travis-ci.org/google/guice.png?branch=master)](https://travis-ci.org/google/guice) <br
-/>
-**Mailing Lists:** [User Mailing List](http://groups.google.com/group/google-guice), [Developer Mailing List](http://groups.google.com/group/google-guice-dev) <br/>
-**License:** [Apache 2.0](http://www.apache.org/licenses/LICENSE-2.0)
-
-Put simply, Guice alleviates the need for factories and the use of new in your Java code. Think of Guice's @Inject as the new new. You will still need to write factories in some cases, but your code will not depend directly on them. Your code will be easier to change, unit test and reuse in other contexts.
->>>>>>> 0983219e
 
 Because of this dependency difference you should avoid mixing the official Google-Guice library with internal extensions provided by Sisu-Guice and vice-versa. Third-party Guice extensions should be compatible with either library.
 
