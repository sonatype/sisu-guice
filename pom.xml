<?xml version="1.0" encoding="UTF-8"?>

<!--
Copyright (c) 2006 Google, Inc. All rights reserved.

This program is licensed to you under the Apache License Version 2.0,
and you may not use this file except in compliance with the Apache License Version 2.0.
You may obtain a copy of the Apache License Version 2.0 at http://www.apache.org/licenses/LICENSE-2.0.

Unless required by applicable law or agreed to in writing,
software distributed under the Apache License Version 2.0 is distributed on an
"AS IS" BASIS, WITHOUT WARRANTIES OR CONDITIONS OF ANY KIND, either express or implied.
See the Apache License Version 2.0 for the specific language governing permissions and limitations there under.
-->

<project xmlns="http://maven.apache.org/POM/4.0.0" xmlns:xsi="http://www.w3.org/2001/XMLSchema-instance" xsi:schemaLocation="http://maven.apache.org/POM/4.0.0 http://maven.apache.org/maven-v4_0_0.xsd">

  <modelVersion>4.0.0</modelVersion>

  <parent>
    <groupId>org.sonatype.forge</groupId>
    <artifactId>forge-parent</artifactId>
    <version>35</version>
  </parent>

  <packaging>pom</packaging>

  <groupId>org.sonatype.sisu.inject</groupId>
  <artifactId>guice-parent</artifactId>
<<<<<<< HEAD
  <version>3.2.0-SNAPSHOT</version>
=======
  <version>4.0-SNAPSHOT</version>
>>>>>>> a0e73445

  <name>Sisu Guice</name>

  <description>
    Patched build of Guice: a lightweight dependency injection framework for Java 5 and above
  </description>

  <url>http://code.google.com/p/google-guice/</url>
  <inceptionYear>2006</inceptionYear>

  <organization>
    <name>Google, Inc.</name>
    <url>http://www.google.com</url>
  </organization>

  <mailingLists>
    <mailingList>
      <name>Guice Users List</name>
      <archive>http://groups.google.com/group/google-guice/topics</archive>
      <subscribe>http://groups.google.com/group/google-guice/subscribe</subscribe>
      <unsubscribe>http://groups.google.com/group/google-guice/subscribe</unsubscribe>
      <post>http://groups.google.com/group/google-guice/post</post>
    </mailingList>
    <mailingList>
      <name>Guice Developers List</name>
      <archive>http://groups.google.com/group/google-guice-dev/topics</archive>
      <subscribe>http://groups.google.com/group/google-guice-dev/subscribe</subscribe>
      <unsubscribe>http://groups.google.com/group/google-guice-dev/subscribe</unsubscribe>
      <post>http://groups.google.com/group/google-guice-dev/post</post>
    </mailingList>
  </mailingLists>

  <scm>
    <connection>scm:git:git@github.com:sonatype/sisu-guice.git</connection>
    <developerConnection>scm:git:git@github.com:sonatype/sisu-guice.git</developerConnection>
    <url>http://github.com/sonatype/sisu-guice</url>
  </scm>

  <issueManagement>
    <system>Google Code</system>
    <url>http://code.google.com/p/google-guice/issues/</url>
  </issueManagement>

  <ciManagement>
    <system>Hudson</system>
    <url>https://builds.sonatype.org/job/sisu-guice/</url>
  </ciManagement>

  <licenses>
    <license>
      <name>The Apache Software License, Version 2.0</name>
      <url>http://www.apache.org/licenses/LICENSE-2.0.txt</url>
      <distribution>repo</distribution>
    </license>
  </licenses>

  <modules>
    <module>core</module>
    <module>extensions</module>
  </modules>

  <prerequisites>
    <maven>3.0</maven>
  </prerequisites>

  <properties>
    <!--
     | The spec version of the public Guice API
    -->
    <guice.api.version>1.4</guice.api.version>
    <project.build.sourceEncoding>UTF-8</project.build.sourceEncoding>
    <!--
     | Use "-Dguice.with.jarjar=false" to build without jarjar
    -->
    <guice.with.jarjar>true</guice.with.jarjar>
    <!--
     | Use "-Dguice.with.no_aop=false" to skip the no-AOP variant
    -->
    <guice.with.no_aop>true</guice.with.no_aop>
    <gpg.skip>true</gpg.skip>
  </properties>

  <dependencies>
    <!--
     | Run tests with TestNG
    -->
    <dependency>
      <groupId>org.testng</groupId>
      <artifactId>testng</artifactId>
      <version>5.11</version>
      <classifier>jdk15</classifier>
      <scope>test</scope>
    </dependency>
  </dependencies>

  <build>
    <!--
     | Ant-style directories
    -->
    <sourceDirectory>${project.basedir}/src</sourceDirectory>
    <resources>
      <resource>
        <filtering>false</filtering>
        <directory>${project.basedir}/src</directory>
        <excludes>
          <exclude>**/*.java</exclude>
        </excludes>
      </resource>
    </resources>
    <testSourceDirectory>${project.basedir}/test</testSourceDirectory>
    <testResources>
      <testResource>
        <filtering>false</filtering>
        <directory>${project.basedir}/test</directory>
        <excludes>
          <exclude>**/*.java</exclude>
        </excludes>
      </testResource>
    </testResources>
    <pluginManagement>
      <plugins>
        <!--
         | Standard LICENSE and NOTICE files
        -->
        <plugin>
          <artifactId>maven-remote-resources-plugin</artifactId>
          <version>1.1</version>
          <executions>
            <execution>
              <goals>
                <goal>process</goal>
              </goals>
              <configuration>
                <resourceBundles>
                  <resourceBundle>org.apache:apache-jar-resource-bundle:1.4</resourceBundle>
                </resourceBundles>
              </configuration>
            </execution>
          </executions>
        </plugin>
        <!--
         | Make sure we only use Java5 methods
        -->
        <plugin>
          <artifactId>maven-compiler-plugin</artifactId>
          <version>2.3.2</version>
        </plugin>
        <plugin>
          <groupId>org.codehaus.mojo</groupId>
          <artifactId>animal-sniffer-maven-plugin</artifactId>
          <version>1.6</version>
          <configuration>
            <signature>
              <groupId>org.codehaus.mojo.signature</groupId>
              <artifactId>java15</artifactId>
              <version>1.0</version>
            </signature>
          </configuration>
          <executions>
            <execution>
              <id>check-java-1.5-compat</id>
              <phase>process-classes</phase>
              <goals>
                <goal>check</goal>
              </goals>
            </execution>
          </executions>
        </plugin>
        <plugin>
          <artifactId>maven-surefire-plugin</artifactId>
          <version>2.6</version>
          <configuration>
            <redirectTestOutputToFile>true</redirectTestOutputToFile>
          </configuration>
        </plugin>
        <!--
         | Shared OSGi manifest configuration
        -->
        <plugin>
          <groupId>org.apache.felix</groupId>
          <artifactId>maven-bundle-plugin</artifactId>
          <version>2.1.0</version>
          <configuration>
            <instructions>
              <module>com.google.inject</module>
              <_include>-${project.basedir}/build.properties</_include>
              <Bundle-Copyright>Copyright (C) 2006 Google Inc.</Bundle-Copyright>
              <Bundle-DocURL>http://code.google.com/p/google-guice/</Bundle-DocURL>
              <Bundle-Name>${project.artifactId}</Bundle-Name>
              <Bundle-Vendor>Sonatype, Inc.</Bundle-Vendor>
              <Bundle-RequiredExecutionEnvironment>
                J2SE-1.5,JavaSE-1.6
              </Bundle-RequiredExecutionEnvironment>
              <Import-Package>!com.google.inject.*,*</Import-Package>
              <_exportcontents>!*.internal.*,$(module).*;version=${guice.api.version}</_exportcontents>
              <_versionpolicy>[$(version;==;$(@)),$(version;+;$(@)))</_versionpolicy>
              <_nouses>true</_nouses>
              <_removeheaders>
                Embed-Dependency,Embed-Transitive,
                Built-By,Tool,Created-By,Build-Jdk,
                Originally-Created-By,Archiver-Version,
                Include-Resource,Private-Package,
                Ignore-Package,Bnd-LastModified
              </_removeheaders>
            </instructions>
            <!--
             | Exclude from version calculations, as it doesn't use semantic versioning
            -->
            <excludeDependencies>guava</excludeDependencies>
          </configuration>
          <executions>
            <execution>
              <phase>prepare-package</phase>
              <goals>
                <goal>manifest</goal>
              </goals>
            </execution>
          </executions>
        </plugin>
        <!--
         | Package OSGi manifest in final JAR, also create a JAR of the test classes
        -->
        <plugin>
          <artifactId>maven-jar-plugin</artifactId>
          <version>2.3.1</version>
          <configuration>
            <archive>
              <manifestFile>${project.build.outputDirectory}/META-INF/MANIFEST.MF</manifestFile>
              <!--  Exclude to mirror ant build -->
          <addMavenDescriptor>false</addMavenDescriptor>
            </archive>
          </configuration>
          <executions>
            <execution>
              <phase>package</phase>
              <goals>
                <goal>test-jar</goal>
              </goals>
            </execution>
          </executions>
        </plugin>
        <plugin>
          <artifactId>maven-javadoc-plugin</artifactId>
          <version>2.7</version>
<<<<<<< HEAD
          <configuration>
            <doclet>com.google.doclava.Doclava</doclet>
            <docletPath>
              ${project.basedir}/../lib/build/doclava.jar:
              ${project.basedir}/../../lib/build/doclava.jar
            </docletPath>
            <!--
             | bootclasspath required by Sun's JVM 
            -->
            <bootclasspath>${sun.boot.class.path}</bootclasspath>
            <excludePackageNames>*.internal</excludePackageNames>
            <additionalparam>
              -quiet
              -federate JDK http://download.oracle.com/javase/6/docs/api/index.html?
              -federationxml JDK http://doclava.googlecode.com/svn/static/api/openjdk-6.xml
              -hdf project.name "${project.name} (patched build of Google Guice)"
              -d ${project.build.directory}/apidocs
            </additionalparam>
            <useStandardDocletOptions>false</useStandardDocletOptions>
            <!--
             | Apple's JVM sometimes requires more memory
            -->
            <additionalJOption>-J-Xmx1024m</additionalJOption>
          </configuration>
        </plugin>
        <plugin>
          <artifactId>maven-site-plugin</artifactId>
          <version>3.2</version>
=======
          <executions>
            <execution>
              <phase>package</phase>
              <goals>
                <goal>jar</goal>
              </goals>
            </execution>
          </executions>
>>>>>>> a0e73445
        </plugin>
        <plugin>
          <artifactId>maven-source-plugin</artifactId>
          <version>2.1.2</version>
<<<<<<< HEAD
        </plugin>
        <plugin>
          <artifactId>maven-gpg-plugin</artifactId>
          <version>1.4</version>
=======
          <executions>
            <execution>
              <phase>package</phase>
              <goals>
                <goal>jar</goal>
                <goal>test-jar</goal>
              </goals>
            </execution>
          </executions>
>>>>>>> a0e73445
        </plugin>
        <plugin>
          <artifactId>maven-release-plugin</artifactId>
          <version>2.2.1</version>
          <configuration>
            <autoVersionSubmodules>true</autoVersionSubmodules>
          </configuration>
        </plugin>
        <plugin>
          <artifactId>maven-deploy-plugin</artifactId>
          <version>2.7</version>
        </plugin>
      </plugins>
    </pluginManagement>
    <plugins>
      <!--
       | Sign artifacts.
      -->
      <plugin>
        <artifactId>maven-gpg-plugin</artifactId>
        <version>1.4</version>
        <executions>
          <execution>
            <id>sign-artifacts</id>
            <phase>verify</phase>
            <goals><goal>sign</goal></goals>
          </execution>
        </executions>
      </plugin>
    </plugins>
  </build>

</project><|MERGE_RESOLUTION|>--- conflicted
+++ resolved
@@ -27,11 +27,7 @@
 
   <groupId>org.sonatype.sisu.inject</groupId>
   <artifactId>guice-parent</artifactId>
-<<<<<<< HEAD
-  <version>3.2.0-SNAPSHOT</version>
-=======
   <version>4.0-SNAPSHOT</version>
->>>>>>> a0e73445
 
   <name>Sisu Guice</name>
 
@@ -111,7 +107,6 @@
      | Use "-Dguice.with.no_aop=false" to skip the no-AOP variant
     -->
     <guice.with.no_aop>true</guice.with.no_aop>
-    <gpg.skip>true</gpg.skip>
   </properties>
 
   <dependencies>
@@ -276,7 +271,6 @@
         <plugin>
           <artifactId>maven-javadoc-plugin</artifactId>
           <version>2.7</version>
-<<<<<<< HEAD
           <configuration>
             <doclet>com.google.doclava.Doclava</doclet>
             <docletPath>
@@ -305,36 +299,14 @@
         <plugin>
           <artifactId>maven-site-plugin</artifactId>
           <version>3.2</version>
-=======
-          <executions>
-            <execution>
-              <phase>package</phase>
-              <goals>
-                <goal>jar</goal>
-              </goals>
-            </execution>
-          </executions>
->>>>>>> a0e73445
         </plugin>
         <plugin>
           <artifactId>maven-source-plugin</artifactId>
           <version>2.1.2</version>
-<<<<<<< HEAD
         </plugin>
         <plugin>
           <artifactId>maven-gpg-plugin</artifactId>
           <version>1.4</version>
-=======
-          <executions>
-            <execution>
-              <phase>package</phase>
-              <goals>
-                <goal>jar</goal>
-                <goal>test-jar</goal>
-              </goals>
-            </execution>
-          </executions>
->>>>>>> a0e73445
         </plugin>
         <plugin>
           <artifactId>maven-release-plugin</artifactId>
@@ -349,22 +321,6 @@
         </plugin>
       </plugins>
     </pluginManagement>
-    <plugins>
-      <!--
-       | Sign artifacts.
-      -->
-      <plugin>
-        <artifactId>maven-gpg-plugin</artifactId>
-        <version>1.4</version>
-        <executions>
-          <execution>
-            <id>sign-artifacts</id>
-            <phase>verify</phase>
-            <goals><goal>sign</goal></goals>
-          </execution>
-        </executions>
-      </plugin>
-    </plugins>
   </build>
 
 </project>