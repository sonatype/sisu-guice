--- conflicted
+++ resolved
@@ -295,47 +295,6 @@
         </plugin>
         <plugin>
           <artifactId>maven-javadoc-plugin</artifactId>
-<<<<<<< HEAD
-          <version>2.9.1</version>
-          <configuration>
-            <doclet>com.google.doclava.Doclava</doclet>
-            <docletPath>
-              ${project.basedir}/../lib/build/doclava.jar:
-              ${project.basedir}/../../lib/build/doclava.jar
-            </docletPath>
-            <!--
-             | bootclasspath required by Sun's JVM
-            -->
-            <bootclasspath>${sun.boot.class.path}</bootclasspath>
-            <!--
-             | javadoc requires @javax.annotation.Nullable
-            -->
-            <additionalDependencies>
-              <additionalDependency>
-                <groupId>com.google.code.findbugs</groupId>
-                <artifactId>jsr305</artifactId>
-                <version>2.0.3</version>
-              </additionalDependency>
-            </additionalDependencies>
-            <excludePackageNames>*.internal</excludePackageNames>
-            <additionalparam>
-              -quiet
-              -federate JDK http://download.oracle.com/javase/6/docs/api/index.html?
-              -federationxml JDK http://doclava.googlecode.com/svn/static/api/openjdk-6.xml
-              -hdf project.name "${project.name} (patched build of Google Guice)"
-              -d ${project.build.directory}/apidocs
-            </additionalparam>
-            <useStandardDocletOptions>false</useStandardDocletOptions>
-            <!--
-             | Apple's JVM sometimes requires more memory
-            -->
-            <additionalJOption>-J-Xmx1024m</additionalJOption>
-          </configuration>
-        </plugin>
-        <plugin>
-          <artifactId>maven-site-plugin</artifactId>
-          <version>3.2</version>
-=======
           <configuration>
             <additionalparam>-Xdoclint:none</additionalparam>
           </configuration>
@@ -348,7 +307,6 @@
               </goals>
             </execution>
           </executions>
->>>>>>> 5372e8ad
         </plugin>
         <plugin>
           <artifactId>maven-source-plugin</artifactId>
