--- conflicted
+++ resolved
@@ -440,17 +440,4 @@
     </profile>
   </profiles>
   <!-- TODO(cgruber): Update the google parent pom or migrate to sonatype's -->
-<<<<<<< HEAD
-  <!-- TODO(cgruber): Comment out dagger-adapter from extensions/pom.xml if v2 is not released. 
-  <repositories>
-    <repository>
-      <id>sonatype-nexus-snapshots</id>
-      <name>Sonatype Nexus Snapshots</name>
-      <url>https://oss.sonatype.org/content/repositories/snapshots</url>
-      <releases><enabled>false</enabled></releases>
-      <snapshots><enabled>true</enabled></snapshots>
-    </repository>
-  </repositories> -->
-=======
->>>>>>> 57e87fed
 </project>