<?xml version="1.0" encoding="UTF-8"?>

<!--
Copyright (c) 2006 Google, Inc. All rights reserved.

This program is licensed to you under the Apache License Version 2.0,
and you may not use this file except in compliance with the Apache License Version 2.0.
You may obtain a copy of the Apache License Version 2.0 at http://www.apache.org/licenses/LICENSE-2.0.

Unless required by applicable law or agreed to in writing,
software distributed under the Apache License Version 2.0 is distributed on an
"AS IS" BASIS, WITHOUT WARRANTIES OR CONDITIONS OF ANY KIND, either express or implied.
See the Apache License Version 2.0 for the specific language governing permissions and limitations there under.
-->

<project xmlns="http://maven.apache.org/POM/4.0.0" xmlns:xsi="http://www.w3.org/2001/XMLSchema-instance" xsi:schemaLocation="http://maven.apache.org/POM/4.0.0 http://maven.apache.org/maven-v4_0_0.xsd">

  <modelVersion>4.0.0</modelVersion>

  <parent>
    <groupId>org.sonatype.buildsupport</groupId>
    <artifactId>public-parent</artifactId>
    <version>12</version>
  </parent>

  <packaging>pom</packaging>

  <groupId>org.sonatype.sisu.inject</groupId>
  <artifactId>guice-parent</artifactId>
  <version>4.2.2-SNAPSHOT</version>

  <name>Sisu Guice</name>

  <description>
    Patched build of Guice: a lightweight dependency injection framework for Java 7 and above
  </description>

  <url>https://github.com/google/guice</url>
  <inceptionYear>2006</inceptionYear>

  <organization>
    <name>Google, Inc.</name>
    <url>http://www.google.com</url>
  </organization>

  <mailingLists>
    <mailingList>
      <name>Guice Users List</name>
      <archive>http://groups.google.com/group/google-guice/topics</archive>
      <subscribe>http://groups.google.com/group/google-guice/subscribe</subscribe>
      <unsubscribe>http://groups.google.com/group/google-guice/subscribe</unsubscribe>
      <post>http://groups.google.com/group/google-guice/post</post>
    </mailingList>
    <mailingList>
      <name>Guice Developers List</name>
      <archive>http://groups.google.com/group/google-guice-dev/topics</archive>
      <subscribe>http://groups.google.com/group/google-guice-dev/subscribe</subscribe>
      <unsubscribe>http://groups.google.com/group/google-guice-dev/subscribe</unsubscribe>
      <post>http://groups.google.com/group/google-guice-dev/post</post>
    </mailingList>
  </mailingLists>

  <scm>
    <connection>scm:git:git@github.com:sonatype/sisu-guice.git</connection>
    <developerConnection>scm:git:git@github.com:sonatype/sisu-guice.git</developerConnection>
    <url>http://github.com/sonatype/sisu-guice</url>
    <tag>HEAD</tag>
  </scm>

  <issueManagement>
    <system>Github</system>
    <url>https://github.com/google/guice/issues/</url>
  </issueManagement>

  <ciManagement>
    <system>Travis</system>
    <url>https://travis-ci.org/google/guice</url>
  </ciManagement>

  <licenses>
    <license>
      <name>The Apache Software License, Version 2.0</name>
      <url>http://www.apache.org/licenses/LICENSE-2.0.txt</url>
      <distribution>repo</distribution>
    </license>
  </licenses>

  <modules>
    <module>bom</module>
    <module>core</module>
    <module>extensions</module>
    <!-- jdk8-tests module activated only when running under JDK8, below -->
  </modules>

  <prerequisites>
    <maven>3.0</maven>
  </prerequisites>

  <properties>
    <!--
     | The spec version of the public Guice API
    -->
    <guice.api.version>1.4</guice.api.version>
    <project.build.sourceEncoding>UTF-8</project.build.sourceEncoding>
    <!--
     | Use "-Dguice.with.jarjar=false" to build without jarjar
    -->
    <guice.with.jarjar>true</guice.with.jarjar>
    <!--
     | Use "-Dguice.with.no_aop=false" to skip the no-AOP variant
    -->
    <guice.with.no_aop>true</guice.with.no_aop>
  </properties>

  <dependencyManagement>
    <dependencies>
      <dependency>
        <groupId>javax.inject</groupId>
        <artifactId>javax.inject</artifactId>
        <version>1</version>
      </dependency>
      <dependency>
        <groupId>javax.inject</groupId>
        <artifactId>javax.inject-tck</artifactId>
        <version>1</version>
      </dependency>
      <dependency>
        <groupId>aopalliance</groupId>
        <artifactId>aopalliance</artifactId>
        <version>1.0</version>
      </dependency>
      <dependency>
        <groupId>com.google.guava</groupId>
        <artifactId>guava</artifactId>
        <version>25.1-android</version>
      </dependency>
      <dependency>
        <groupId>com.google.guava</groupId>
        <artifactId>guava-testlib</artifactId>
        <version>25.1-android</version>
      </dependency>
      <dependency>
        <groupId>org.ow2.asm</groupId>
        <artifactId>asm</artifactId>
        <version>6.2.1</version>
      </dependency>
      <dependency>
        <groupId>cglib</groupId>
        <artifactId>cglib</artifactId>
<<<<<<< HEAD
        <version>3.2.6</version>
        <exclusions>
          <exclusion>
            <groupId>org.apache.ant</groupId>
            <artifactId>ant</artifactId>
          </exclusion>
        </exclusions>
=======
        <version>3.2.8</version>
>>>>>>> ba431479
      </dependency>
      <dependency>
        <groupId>junit</groupId>
        <artifactId>junit</artifactId>
        <version>4.11</version>
        <scope>test</scope>
      </dependency>
      <dependency>
        <groupId>com.google.truth</groupId>
        <artifactId>truth</artifactId>
        <version>0.41</version>
        <scope>test</scope>
      </dependency>
      <dependency>
        <groupId>com.google.code.findbugs</groupId>
        <artifactId>jsr305</artifactId>
        <version>3.0.1</version>
      </dependency>
    </dependencies>
  </dependencyManagement>

  <dependencies>
    <dependency>
      <groupId>junit</groupId>
      <artifactId>junit</artifactId>
    </dependency>
  </dependencies>

  <build>
    <!--
     | Ant-style directories
    -->
    <sourceDirectory>${project.basedir}/src</sourceDirectory>
    <resources>
      <resource>
        <filtering>false</filtering>
        <directory>${project.basedir}/src</directory>
        <excludes>
          <exclude>**/*.java</exclude>
        </excludes>
      </resource>
    </resources>
    <testSourceDirectory>${project.basedir}/test</testSourceDirectory>
    <testResources>
      <testResource>
        <filtering>false</filtering>
        <directory>${project.basedir}/test</directory>
        <excludes>
          <exclude>**/*.java</exclude>
        </excludes>
      </testResource>
    </testResources>
    <pluginManagement>
      <plugins>
        <!--
         | Use 'mvn license:format -N' at top of project to add missing headers
        -->
        <plugin>
          <groupId>com.mycila</groupId>
          <artifactId>license-maven-plugin</artifactId>
          <version>2.6</version>
          <configuration>
            <encoding>UTF-8</encoding>
            <header>${project.basedir}/lib/build/header.txt</header>
            <headerDefinitions>
              <headerDefinition>${project.basedir}/lib/build/header-definitions.xml</headerDefinition>
            </headerDefinitions>
            <skipExistingHeaders>true</skipExistingHeaders>
            <aggregate>true</aggregate>
            <includes>
              <include>**/*.java</include>
            </includes>
            <excludes>
              <!-- avoid touching munged/lib/test/example code -->
              <exclude>**/build/**</exclude>
              <exclude>**/target/**</exclude>
              <exclude>**/lib/**</exclude>
              <exclude>**/test/**</exclude>
              <exclude>**/example*/**</exclude>
            </excludes>
            <mapping>
              <java>JAVADOC_STYLE</java>
            </mapping>
          </configuration>
        </plugin>
        <!--
         | Standard LICENSE and NOTICE files
        -->
        <plugin>
          <artifactId>maven-remote-resources-plugin</artifactId>
          <version>1.1</version>
          <executions>
            <execution>
              <goals>
                <goal>process</goal>
              </goals>
              <configuration>
                <resourceBundles>
                  <resourceBundle>org.apache:apache-jar-resource-bundle:1.4</resourceBundle>
                </resourceBundles>
              </configuration>
            </execution>
          </executions>
        </plugin>
        <!--
         | Make sure we only use Java7 methods
        -->
        <plugin>
          <artifactId>maven-compiler-plugin</artifactId>
          <version>2.3.2</version>
          <configuration>
            <source>1.7</source>
            <target>1.7</target>
          </configuration>
        </plugin>
        <plugin>
          <groupId>org.codehaus.mojo</groupId>
          <artifactId>animal-sniffer-maven-plugin</artifactId>
          <version>1.16</version>
          <configuration>
            <signature>
              <groupId>org.codehaus.mojo.signature</groupId>
              <artifactId>java17</artifactId>
              <version>1.0</version>
            </signature>
          </configuration>
          <executions>
            <execution>
              <id>check-java-1.7-compat</id>
              <phase>process-classes</phase>
              <goals>
                <goal>check</goal>
              </goals>
            </execution>
          </executions>
        </plugin>
        <plugin>
          <artifactId>maven-surefire-plugin</artifactId>
          <version>2.6</version>
          <configuration>
            <redirectTestOutputToFile>true</redirectTestOutputToFile>
            <!--<argLine>-Dguice_include_stack_traces=OFF</argLine>-->
          </configuration>
          <executions>
            <execution>
              <id>stack-traces-off</id>
              <phase>test</phase>
              <goals><goal>test</goal></goals>
              <configuration>
                <argLine>-Dguice_include_stack_traces=OFF</argLine>
              </configuration>
            </execution>
            <execution>
              <id>stack-traces-complete</id>
              <phase>test</phase>
              <goals><goal>test</goal></goals>
              <configuration>
                <argLine>-Dguice_include_stack_traces=COMPLETE</argLine>
              </configuration>
            </execution>
            <execution>
              <id>default-test</id>
              <phase>test</phase>
              <goals><goal>test</goal></goals>
              <configuration>
                <argLine>-Dguice_include_stack_traces=ONLY_FOR_DECLARING_SOURCE</argLine>
              </configuration>
            </execution>
          </executions>
        </plugin>
        <!--
         | Shared OSGi manifest configuration
        -->
        <plugin>
          <groupId>org.apache.felix</groupId>
          <artifactId>maven-bundle-plugin</artifactId>
          <version>3.5.0</version>
          <configuration>
            <instructions>
              <module>com.google.inject</module>
              <_include>-${project.basedir}/build.properties</_include>
              <Bundle-Copyright>Copyright (C) 2006 Google Inc.</Bundle-Copyright>
              <Bundle-DocURL>https://github.com/google/guice</Bundle-DocURL>
              <Bundle-Name>${project.artifactId}</Bundle-Name>
              <Bundle-Vendor>Sonatype, Inc.</Bundle-Vendor>
              <Bundle-RequiredExecutionEnvironment>JavaSE-1.7</Bundle-RequiredExecutionEnvironment>
              <Import-Package>!com.google.inject.*,*</Import-Package>
              <_exportcontents>!*.internal.*,$(module).*;version=${guice.api.version}</_exportcontents>
              <_consumer-policy>$(version;==;$(@))</_consumer-policy>
              <_nouses>true</_nouses>
              <_removeheaders>
                Embed-Dependency,Embed-Transitive,
                Built-By,Tool,Created-By,Build-Jdk,
                Originally-Created-By,Archiver-Version,
                Include-Resource,Private-Package,
                Ignore-Package,Bnd-LastModified,
                Merge-Headers
              </_removeheaders>
            </instructions>
          </configuration>
          <executions>
            <execution>
              <phase>prepare-package</phase>
              <goals>
                <goal>manifest</goal>
              </goals>
            </execution>
          </executions>
        </plugin>
        <!--
         | Package OSGi manifest in final JAR, also create a JAR of the test classes
        -->
        <plugin>
          <artifactId>maven-jar-plugin</artifactId>
          <version>2.3.1</version>
          <configuration>
            <archive>
              <manifestFile>${project.build.outputDirectory}/META-INF/MANIFEST.MF</manifestFile>
              <!--  Exclude to mirror ant build -->
          <addMavenDescriptor>false</addMavenDescriptor>
              <manifest>
                <addDefaultImplementationEntries>false</addDefaultImplementationEntries>
                <addDefaultSpecificationEntries>false</addDefaultSpecificationEntries>
              </manifest>
            </archive>
          </configuration>
          <executions>
            <execution>
              <phase>package</phase>
              <goals>
                <goal>test-jar</goal>
              </goals>
            </execution>
          </executions>
        </plugin>
        <plugin>
          <artifactId>maven-javadoc-plugin</artifactId>
          <version>3.0.0</version>
          <executions>
            <execution>
              <phase>package</phase>
              <goals>
                <goal>jar</goal>
              </goals>
            </execution>
          </executions>
        </plugin>
        <plugin>
          <artifactId>maven-source-plugin</artifactId>
          <version>2.1.2</version>
        </plugin>
        <plugin>
          <artifactId>maven-gpg-plugin</artifactId>
          <version>1.4</version>
        </plugin>
        <plugin>
          <artifactId>maven-release-plugin</artifactId>
          <version>2.5</version>
          <configuration>
            <autoVersionSubmodules>true</autoVersionSubmodules>
          </configuration>
        </plugin>
        <plugin>
          <artifactId>maven-deploy-plugin</artifactId>
          <version>2.7</version>
        </plugin>
      </plugins>
    </pluginManagement>
  </build>

  <profiles>
    <profile>
      <id>jdk8</id>
      <activation>
        <jdk>[1.8,)</jdk>
      </activation>
      <!-- Activate jdk8-tests module only under JDK 8 -->
      <modules>
        <module>jdk8-tests</module>
      </modules>
      <!-- Disable doclint under JDK 8 -->
      <reporting>
      <plugins>
          <plugin>
            <groupId>org.apache.maven.plugins</groupId>
            <artifactId>maven-javadoc-plugin</artifactId>
            <configuration>
              <additionalOptions>
                <additionalOption>-Xdoclint:none</additionalOption>
              </additionalOptions>
            </configuration>
          </plugin>
        </plugins>
      </reporting>
      <build>
        <pluginManagement>
        <plugins>
          <plugin>
            <groupId>org.apache.maven.plugins</groupId>
            <artifactId>maven-javadoc-plugin</artifactId>
            <configuration>
              <additionalOptions>
                <additionalOption>-Xdoclint:none</additionalOption>
              </additionalOptions>
            </configuration>
          </plugin>
        </plugins>
        </pluginManagement>
      </build>
    </profile>
  </profiles>
  <!-- TODO(cgruber): Update the google parent pom or migrate to sonatype's -->
</project><|MERGE_RESOLUTION|>--- conflicted
+++ resolved
@@ -147,17 +147,13 @@
       <dependency>
         <groupId>cglib</groupId>
         <artifactId>cglib</artifactId>
-<<<<<<< HEAD
-        <version>3.2.6</version>
+        <version>3.2.8</version>
         <exclusions>
           <exclusion>
             <groupId>org.apache.ant</groupId>
             <artifactId>ant</artifactId>
           </exclusion>
         </exclusions>
-=======
-        <version>3.2.8</version>
->>>>>>> ba431479
       </dependency>
       <dependency>
         <groupId>junit</groupId>
