<?xml version="1.0" encoding="UTF-8"?>

<!--
Copyright (c) 2006 Google, Inc. All rights reserved.

This program is licensed to you under the Apache License Version 2.0,
and you may not use this file except in compliance with the Apache License Version 2.0.
You may obtain a copy of the Apache License Version 2.0 at http://www.apache.org/licenses/LICENSE-2.0.

Unless required by applicable law or agreed to in writing,
software distributed under the Apache License Version 2.0 is distributed on an
"AS IS" BASIS, WITHOUT WARRANTIES OR CONDITIONS OF ANY KIND, either express or implied.
See the Apache License Version 2.0 for the specific language governing permissions and limitations there under.
-->

<project xmlns="http://maven.apache.org/POM/4.0.0" xmlns:xsi="http://www.w3.org/2001/XMLSchema-instance" xsi:schemaLocation="http://maven.apache.org/POM/4.0.0 http://maven.apache.org/maven-v4_0_0.xsd">

  <modelVersion>4.0.0</modelVersion>

  <parent>
    <groupId>org.sonatype.buildsupport</groupId>
    <artifactId>public-parent</artifactId>
    <version>12</version>
  </parent>

  <packaging>pom</packaging>

  <groupId>org.sonatype.sisu.inject</groupId>
  <artifactId>guice-parent</artifactId>
  <version>4.2.3-SNAPSHOT</version>

  <name>Sisu Guice</name>

  <description>
    Patched build of Guice: a lightweight dependency injection framework for Java 7 and above
  </description>

  <url>https://github.com/google/guice</url>
  <inceptionYear>2006</inceptionYear>

  <organization>
    <name>Google, Inc.</name>
    <url>http://www.google.com</url>
  </organization>

  <mailingLists>
    <mailingList>
      <name>Guice Users List</name>
      <archive>http://groups.google.com/group/google-guice/topics</archive>
      <subscribe>http://groups.google.com/group/google-guice/subscribe</subscribe>
      <unsubscribe>http://groups.google.com/group/google-guice/subscribe</unsubscribe>
      <post>http://groups.google.com/group/google-guice/post</post>
    </mailingList>
    <mailingList>
      <name>Guice Developers List</name>
      <archive>http://groups.google.com/group/google-guice-dev/topics</archive>
      <subscribe>http://groups.google.com/group/google-guice-dev/subscribe</subscribe>
      <unsubscribe>http://groups.google.com/group/google-guice-dev/subscribe</unsubscribe>
      <post>http://groups.google.com/group/google-guice-dev/post</post>
    </mailingList>
  </mailingLists>

  <scm>
    <connection>scm:git:git@github.com:sonatype/sisu-guice.git</connection>
    <developerConnection>scm:git:git@github.com:sonatype/sisu-guice.git</developerConnection>
    <url>http://github.com/sonatype/sisu-guice</url>
    <tag>HEAD</tag>
  </scm>

  <issueManagement>
    <system>Github</system>
    <url>https://github.com/google/guice/issues/</url>
  </issueManagement>

  <ciManagement>
    <system>Travis</system>
    <url>https://travis-ci.org/google/guice</url>
  </ciManagement>

  <licenses>
    <license>
      <name>The Apache Software License, Version 2.0</name>
      <url>http://www.apache.org/licenses/LICENSE-2.0.txt</url>
      <distribution>repo</distribution>
    </license>
  </licenses>

  <modules>
    <module>bom</module>
    <module>core</module>
    <module>extensions</module>
    <!-- jdk8-tests module activated only when running under JDK8, below -->
  </modules>

  <prerequisites>
    <maven>3.0</maven>
  </prerequisites>

  <properties>
    <!--
     | The spec version of the public Guice API
    -->
    <guice.api.version>1.4</guice.api.version>
    <project.build.sourceEncoding>UTF-8</project.build.sourceEncoding>
    <!--
     | Use "-Dguice.with.jarjar=false" to build without jarjar
    -->
    <guice.with.jarjar>true</guice.with.jarjar>
    <!--
     | Use "-Dguice.with.no_aop=false" to skip the no-AOP variant
    -->
    <guice.with.no_aop>true</guice.with.no_aop>
  </properties>

  <dependencyManagement>
    <dependencies>
      <dependency>
        <groupId>javax.inject</groupId>
        <artifactId>javax.inject</artifactId>
        <version>1</version>
      </dependency>
      <dependency>
        <groupId>javax.inject</groupId>
        <artifactId>javax.inject-tck</artifactId>
        <version>1</version>
      </dependency>
      <dependency>
        <groupId>aopalliance</groupId>
        <artifactId>aopalliance</artifactId>
        <version>1.0</version>
      </dependency>
      <dependency>
        <groupId>com.google.guava</groupId>
        <artifactId>guava</artifactId>
<<<<<<< HEAD
        <version>18.0</version>
=======
        <version>27.1-jre</version>
>>>>>>> ece6a9fc
      </dependency>
      <dependency>
        <groupId>com.google.guava</groupId>
        <artifactId>guava-testlib</artifactId>
<<<<<<< HEAD
        <version>18.0</version>
=======
        <version>27.1-jre</version>
>>>>>>> ece6a9fc
      </dependency>
      <dependency>
        <groupId>org.ow2.asm</groupId>
        <artifactId>asm</artifactId>
        <version>7.1</version>
      </dependency>
      <dependency>
        <groupId>cglib</groupId>
        <artifactId>cglib</artifactId>
<<<<<<< HEAD
        <version>3.2.9</version>
        <exclusions>
          <exclusion>
            <groupId>org.apache.ant</groupId>
            <artifactId>ant</artifactId>
          </exclusion>
        </exclusions>
=======
        <version>3.2.12</version>
>>>>>>> ece6a9fc
      </dependency>
      <dependency>
        <groupId>junit</groupId>
        <artifactId>junit</artifactId>
        <version>4.11</version>
        <scope>test</scope>
      </dependency>
      <dependency>
        <groupId>com.google.truth</groupId>
        <artifactId>truth</artifactId>
<<<<<<< HEAD
        <version>0.30</version>
=======
        <version>0.45</version>
>>>>>>> ece6a9fc
        <scope>test</scope>
      </dependency>
      <dependency>
        <groupId>com.google.code.findbugs</groupId>
        <artifactId>jsr305</artifactId>
        <version>3.0.1</version>
      </dependency>
    </dependencies>
  </dependencyManagement>

  <dependencies>
    <dependency>
      <groupId>junit</groupId>
      <artifactId>junit</artifactId>
    </dependency>
  </dependencies>

  <build>
    <!--
     | Ant-style directories
    -->
    <sourceDirectory>${project.basedir}/src</sourceDirectory>
    <resources>
      <resource>
        <filtering>false</filtering>
        <directory>${project.basedir}/src</directory>
        <excludes>
          <exclude>**/*.java</exclude>
        </excludes>
      </resource>
    </resources>
    <testSourceDirectory>${project.basedir}/test</testSourceDirectory>
    <testResources>
      <testResource>
        <filtering>false</filtering>
        <directory>${project.basedir}/test</directory>
        <excludes>
          <exclude>**/*.java</exclude>
        </excludes>
      </testResource>
    </testResources>
    <pluginManagement>
      <plugins>
        <!--
         | Use 'mvn license:format -N' at top of project to add missing headers
        -->
        <plugin>
          <groupId>com.mycila</groupId>
          <artifactId>license-maven-plugin</artifactId>
          <version>2.6</version>
          <configuration>
            <encoding>UTF-8</encoding>
            <header>${project.basedir}/lib/build/header.txt</header>
            <headerDefinitions>
              <headerDefinition>${project.basedir}/lib/build/header-definitions.xml</headerDefinition>
            </headerDefinitions>
            <skipExistingHeaders>true</skipExistingHeaders>
            <aggregate>true</aggregate>
            <includes>
              <include>**/*.java</include>
            </includes>
            <excludes>
              <!-- avoid touching munged/lib/test/example code -->
              <exclude>**/build/**</exclude>
              <exclude>**/target/**</exclude>
              <exclude>**/lib/**</exclude>
              <exclude>**/test/**</exclude>
              <exclude>**/example*/**</exclude>
            </excludes>
            <mapping>
              <java>JAVADOC_STYLE</java>
            </mapping>
          </configuration>
        </plugin>
        <!--
         | Standard LICENSE and NOTICE files
        -->
        <plugin>
          <artifactId>maven-remote-resources-plugin</artifactId>
          <version>1.1</version>
          <executions>
            <execution>
              <goals>
                <goal>process</goal>
              </goals>
              <configuration>
                <resourceBundles>
                  <resourceBundle>org.apache:apache-jar-resource-bundle:1.4</resourceBundle>
                </resourceBundles>
              </configuration>
            </execution>
          </executions>
        </plugin>
        <!--
         | Make sure we only use Java8 methods
        -->
        <plugin>
          <artifactId>maven-compiler-plugin</artifactId>
          <version>2.3.2</version>
          <configuration>
            <source>1.8</source>
            <target>1.8</target>
          </configuration>
        </plugin>
        <plugin>
          <groupId>org.codehaus.mojo</groupId>
          <artifactId>animal-sniffer-maven-plugin</artifactId>
          <version>1.16</version>
          <configuration>
            <signature>
              <groupId>org.codehaus.mojo.signature</groupId>
              <artifactId>java18</artifactId>
              <version>1.0</version>
            </signature>
          </configuration>
          <executions>
            <execution>
              <id>check-java-1.8-compat</id>
              <phase>process-classes</phase>
              <goals>
                <goal>check</goal>
              </goals>
            </execution>
          </executions>
        </plugin>
        <plugin>
          <artifactId>maven-surefire-plugin</artifactId>
          <version>2.6</version>
          <configuration>
            <redirectTestOutputToFile>true</redirectTestOutputToFile>
            <!--<argLine>-Dguice_include_stack_traces=OFF</argLine>-->
          </configuration>
          <executions>
            <execution>
              <id>stack-traces-off</id>
              <phase>test</phase>
              <goals><goal>test</goal></goals>
              <configuration>
                <argLine>-Dguice_include_stack_traces=OFF</argLine>
              </configuration>
            </execution>
            <execution>
              <id>stack-traces-complete</id>
              <phase>test</phase>
              <goals><goal>test</goal></goals>
              <configuration>
                <argLine>-Dguice_include_stack_traces=COMPLETE</argLine>
              </configuration>
            </execution>
            <execution>
              <id>default-test</id>
              <phase>test</phase>
              <goals><goal>test</goal></goals>
              <configuration>
                <argLine>-Dguice_include_stack_traces=ONLY_FOR_DECLARING_SOURCE</argLine>
              </configuration>
            </execution>
          </executions>
        </plugin>
        <!--
         | Shared OSGi manifest configuration
        -->
        <plugin>
          <groupId>org.apache.felix</groupId>
          <artifactId>maven-bundle-plugin</artifactId>
          <version>3.5.0</version>
          <configuration>
            <instructions>
              <module>com.google.inject</module>
              <_include>-${project.basedir}/build.properties</_include>
              <Bundle-Copyright>Copyright (C) 2006 Google Inc.</Bundle-Copyright>
              <Bundle-DocURL>https://github.com/google/guice</Bundle-DocURL>
              <Bundle-Name>${project.artifactId}</Bundle-Name>
              <Bundle-Vendor>Sonatype, Inc.</Bundle-Vendor>
              <Bundle-RequiredExecutionEnvironment>JavaSE-1.7</Bundle-RequiredExecutionEnvironment>
              <Import-Package>!com.google.inject.*,*</Import-Package>
              <_exportcontents>!*.internal.*,$(module).*;version=${guice.api.version}</_exportcontents>
              <_consumer-policy>$(version;==;$(@))</_consumer-policy>
              <_nouses>true</_nouses>
              <_removeheaders>
                Embed-Dependency,Embed-Transitive,
                Built-By,Tool,Created-By,Build-Jdk,
                Originally-Created-By,Archiver-Version,
                Include-Resource,Private-Package,
                Ignore-Package,Bnd-LastModified,
                Merge-Headers
              </_removeheaders>
            </instructions>
          </configuration>
          <executions>
            <execution>
              <phase>prepare-package</phase>
              <goals>
                <goal>manifest</goal>
              </goals>
            </execution>
          </executions>
        </plugin>
        <!--
         | Package OSGi manifest in final JAR, also create a JAR of the test classes
        -->
        <plugin>
          <artifactId>maven-jar-plugin</artifactId>
          <version>2.3.1</version>
          <configuration>
            <archive>
              <manifestFile>${project.build.outputDirectory}/META-INF/MANIFEST.MF</manifestFile>
              <!--  Exclude to mirror ant build -->
          <addMavenDescriptor>false</addMavenDescriptor>
              <manifest>
                <addDefaultImplementationEntries>false</addDefaultImplementationEntries>
                <addDefaultSpecificationEntries>false</addDefaultSpecificationEntries>
              </manifest>
            </archive>
          </configuration>
          <executions>
            <execution>
              <phase>package</phase>
              <goals>
                <goal>test-jar</goal>
              </goals>
            </execution>
          </executions>
        </plugin>
        <plugin>
          <artifactId>maven-javadoc-plugin</artifactId>
          <version>3.0.0</version>
          <!--TODO(b/123646401): try out maven-javadoc-plugin 3.1.0 and see if source 8 can be removed then-->
          <configuration>
            <source>8</source>
          </configuration>
          <executions>
            <execution>
              <phase>package</phase>
              <goals>
                <goal>jar</goal>
              </goals>
            </execution>
          </executions>
        </plugin>
        <plugin>
          <artifactId>maven-source-plugin</artifactId>
          <version>2.1.2</version>
        </plugin>
        <plugin>
          <artifactId>maven-gpg-plugin</artifactId>
          <version>1.4</version>
        </plugin>
        <plugin>
          <artifactId>maven-release-plugin</artifactId>
          <version>2.5</version>
          <configuration>
            <autoVersionSubmodules>true</autoVersionSubmodules>
          </configuration>
        </plugin>
        <plugin>
          <artifactId>maven-deploy-plugin</artifactId>
          <version>2.7</version>
        </plugin>
      </plugins>
    </pluginManagement>
  </build>

  <profiles>
    <profile>
      <id>jdk8</id>
      <activation>
        <jdk>[1.8,)</jdk>
      </activation>
      <!-- Activate jdk8-tests module only under JDK 8 -->
      <modules>
        <module>jdk8-tests</module>
      </modules>
      <!-- Disable doclint under JDK 8 -->
      <reporting>
      <plugins>
          <plugin>
            <groupId>org.apache.maven.plugins</groupId>
            <artifactId>maven-javadoc-plugin</artifactId>
            <configuration>
              <additionalOptions>
                <additionalOption>-Xdoclint:none</additionalOption>
              </additionalOptions>
            </configuration>
          </plugin>
        </plugins>
      </reporting>
      <build>
        <pluginManagement>
        <plugins>
          <plugin>
            <groupId>org.apache.maven.plugins</groupId>
            <artifactId>maven-javadoc-plugin</artifactId>
            <configuration>
              <additionalOptions>
                <additionalOption>-Xdoclint:none</additionalOption>
              </additionalOptions>
            </configuration>
          </plugin>
        </plugins>
        </pluginManagement>
      </build>
    </profile>
  </profiles>
  <!-- TODO(cgruber): Update the google parent pom or migrate to sonatype's -->
</project><|MERGE_RESOLUTION|>--- conflicted
+++ resolved
@@ -132,20 +132,12 @@
       <dependency>
         <groupId>com.google.guava</groupId>
         <artifactId>guava</artifactId>
-<<<<<<< HEAD
         <version>18.0</version>
-=======
-        <version>27.1-jre</version>
->>>>>>> ece6a9fc
       </dependency>
       <dependency>
         <groupId>com.google.guava</groupId>
         <artifactId>guava-testlib</artifactId>
-<<<<<<< HEAD
         <version>18.0</version>
-=======
-        <version>27.1-jre</version>
->>>>>>> ece6a9fc
       </dependency>
       <dependency>
         <groupId>org.ow2.asm</groupId>
@@ -155,17 +147,13 @@
       <dependency>
         <groupId>cglib</groupId>
         <artifactId>cglib</artifactId>
-<<<<<<< HEAD
-        <version>3.2.9</version>
+        <version>3.2.12</version>
         <exclusions>
           <exclusion>
             <groupId>org.apache.ant</groupId>
             <artifactId>ant</artifactId>
           </exclusion>
         </exclusions>
-=======
-        <version>3.2.12</version>
->>>>>>> ece6a9fc
       </dependency>
       <dependency>
         <groupId>junit</groupId>
@@ -176,11 +164,7 @@
       <dependency>
         <groupId>com.google.truth</groupId>
         <artifactId>truth</artifactId>
-<<<<<<< HEAD
-        <version>0.30</version>
-=======
         <version>0.45</version>
->>>>>>> ece6a9fc
         <scope>test</scope>
       </dependency>
       <dependency>
