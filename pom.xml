--- conflicted
+++ resolved
@@ -412,13 +412,8 @@
       <modules>
         <module>jdk8-tests</module>
       </modules>
-<<<<<<< HEAD
-      <build>
-        <pluginManagement>
-=======
       <!-- Disable doclint under JDK 8 -->
       <reporting>
->>>>>>> b605a347
         <plugins>
           <plugin>
             <groupId>org.apache.maven.plugins</groupId>
@@ -430,6 +425,7 @@
         </plugins>
       </reporting>
       <build>
+        <pluginManagement>
         <plugins>
           <plugin>
             <groupId>org.apache.maven.plugins</groupId>
