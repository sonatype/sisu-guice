/**
 * Copyright (C) 2008 Google Inc.
 *
 * Licensed under the Apache License, Version 2.0 (the "License");
 * you may not use this file except in compliance with the License.
 * You may obtain a copy of the License at
 *
 * http://www.apache.org/licenses/LICENSE-2.0
 *
 * Unless required by applicable law or agreed to in writing, software
 * distributed under the License is distributed on an "AS IS" BASIS,
 * WITHOUT WARRANTIES OR CONDITIONS OF ANY KIND, either express or implied.
 * See the License for the specific language governing permissions and
 * limitations under the License.
 */

package com.google.inject.spi;

import static com.google.common.base.Preconditions.checkArgument;
import static com.google.inject.internal.InternalFlags.IncludeStackTraceOption;
import static com.google.inject.internal.InternalFlags.getIncludeStackTraceOption;

import com.google.common.collect.ImmutableList;
import com.google.common.collect.Lists;
import com.google.common.collect.Sets;

import com.google.inject.AbstractModule;
import com.google.inject.Binder;
import com.google.inject.Binding;
import com.google.inject.Key;
import com.google.inject.MembersInjector;
import com.google.inject.Module;
import com.google.inject.PrivateBinder;
import com.google.inject.PrivateModule;
import com.google.inject.Provider;
import com.google.inject.Scope;
import com.google.inject.Stage;
import com.google.inject.TypeLiteral;
import com.google.inject.binder.AnnotatedBindingBuilder;
import com.google.inject.binder.AnnotatedConstantBindingBuilder;
import com.google.inject.binder.AnnotatedElementBuilder;
import com.google.inject.internal.AbstractBindingBuilder;
import com.google.inject.internal.BindingBuilder;
import com.google.inject.internal.ConstantBindingBuilderImpl;
import com.google.inject.internal.Errors;
import com.google.inject.internal.ExposureBuilder;
import com.google.inject.internal.PrivateElementsImpl;
import com.google.inject.internal.ProviderMethodsModule;
import com.google.inject.internal.RehashableKeys;
import com.google.inject.internal.util.SourceProvider;
import com.google.inject.internal.util.StackTraceElements;
import com.google.inject.matcher.Matcher;

import java.lang.annotation.Annotation;
import java.lang.reflect.Method;
import java.util.Arrays;
import java.util.Collection;
import java.util.Collections;
import java.util.List;
import java.util.Set;

/**
 * Exposes elements of a module so they can be inspected, validated or {@link
 * Element#applyTo(Binder) rewritten}.
 *
 * @author jessewilson@google.com (Jesse Wilson)
 * @since 2.0
 */
public final class Elements {

<<<<<<< HEAD
  static String INCLUDE_STACK_TRACES;
  static {
    String includeStackTraces;
    try {
      includeStackTraces = System.getProperty("guice_include_stack_traces");
    } catch (Throwable e) {
      includeStackTraces = null;
    }
    INCLUDE_STACK_TRACES = includeStackTraces;
  }

  private enum IncludeStackTraceFlagValues {
    // Minimum stack trace collection
    DEFAULT,
    // Full stack trace for everything
    COMPLETE
  }


=======
>>>>>>> ba5acdf7
  private static final BindingTargetVisitor<Object, Object> GET_INSTANCE_VISITOR
      = new DefaultBindingTargetVisitor<Object, Object>() {
    @Override public Object visit(InstanceBinding<?> binding) {
      return binding.getInstance();
    }

    @Override protected Object visitOther(Binding<?> binding) {
      throw new IllegalArgumentException();
    }
  };

  /**
   * Records the elements executed by {@code modules}.
   */
  public static List<Element> getElements(Module... modules) {
    return getElements(Stage.DEVELOPMENT, Arrays.asList(modules));
  }

  /**
   * Records the elements executed by {@code modules}.
   */
  public static List<Element> getElements(Stage stage, Module... modules) {
    return getElements(stage, Arrays.asList(modules));
  }

  /**
   * Records the elements executed by {@code modules}.
   */
  public static List<Element> getElements(Iterable<? extends Module> modules) {
    return getElements(Stage.DEVELOPMENT, modules);
  }

  /**
   * Records the elements executed by {@code modules}.
   */
  public static List<Element> getElements(Stage stage, Iterable<? extends Module> modules) {
    RecordingBinder binder = new RecordingBinder(stage);
    for (Module module : modules) {
      binder.install(module);
    }
    // Free the memory consumed by the stack trace elements cache
    StackTraceElements.clearCache();
    binder.rehashKeys();
    return Collections.unmodifiableList(binder.elements);
  }
  
  private static class ElementsAsModule implements Module {
    private final Iterable<? extends Element> elements;

    ElementsAsModule(Iterable<? extends Element> elements) {
      this.elements = elements;
    }

    public void configure(Binder binder) {
      for (Element element : elements) {
        element.applyTo(binder);
      }
    }
  }

  /**
   * Returns the module composed of {@code elements}.
   */
  public static Module getModule(final Iterable<? extends Element> elements) {
    return new ElementsAsModule(elements);
  }

  @SuppressWarnings("unchecked")
  static <T> BindingTargetVisitor<T, T> getInstanceVisitor() {
    return (BindingTargetVisitor<T, T>) GET_INSTANCE_VISITOR;
  }

<<<<<<< HEAD
  private static boolean collectCompleteStackTrace() {
    return IncludeStackTraceFlagValues.COMPLETE.name().equals(
        INCLUDE_STACK_TRACES);
  }

=======
>>>>>>> ba5acdf7
  private static class RecordingBinder implements Binder, PrivateBinder, RehashableKeys {
    private final Stage stage;
    private final Set<Module> modules;
    private final List<Element> elements;
    private final List<RehashableKeys> rehashables;
    private final Object source;
    /** The current modules stack */
    private ModuleSource moduleSource = null;
    private final SourceProvider sourceProvider;

    /** The binder where exposed bindings will be created */
    private final RecordingBinder parent;
    private final PrivateElementsImpl privateElements;

    private RecordingBinder(Stage stage) {
      this.stage = stage;
      this.modules = Sets.newHashSet();
      this.elements = Lists.newArrayList();
      this.rehashables = Lists.newArrayList();
      this.source = null;
      this.sourceProvider = SourceProvider.DEFAULT_INSTANCE.plusSkippedClasses(
          Elements.class, RecordingBinder.class, AbstractModule.class,
          ConstantBindingBuilderImpl.class, AbstractBindingBuilder.class, BindingBuilder.class);
      this.parent = null;
      this.privateElements = null;
    }

    /** Creates a recording binder that's backed by {@code prototype}. */
    private RecordingBinder(
        RecordingBinder prototype, Object source, SourceProvider sourceProvider) {
      checkArgument(source == null ^ sourceProvider == null);

      this.stage = prototype.stage;
      this.modules = prototype.modules;
      this.elements = prototype.elements;
      this.rehashables = prototype.rehashables;
      this.source = source;
      this.moduleSource = prototype.moduleSource;
      this.sourceProvider = sourceProvider;
      this.parent = prototype.parent;
      this.privateElements = prototype.privateElements;
    }

    /** Creates a private recording binder. */
    private RecordingBinder(RecordingBinder parent, PrivateElementsImpl privateElements) {
      this.stage = parent.stage;
      this.modules = Sets.newHashSet();
      this.elements = privateElements.getElementsMutable();
      this.rehashables = Lists.newArrayList();
      this.source = parent.source;
      this.moduleSource = parent.moduleSource;
      this.sourceProvider = parent.sourceProvider;
      this.parent = parent;
      this.privateElements = privateElements;
    }

    /*if[AOP]*/
    public void bindInterceptor(
        Matcher<? super Class<?>> classMatcher,
        Matcher<? super Method> methodMatcher,
        org.aopalliance.intercept.MethodInterceptor... interceptors) {
      elements.add(new InterceptorBinding(
          getElementSource(), classMatcher, methodMatcher, interceptors));
    }
    /*end[AOP]*/

    public void bindScope(Class<? extends Annotation> annotationType, Scope scope) {
      elements.add(new ScopeBinding(getElementSource(), annotationType, scope));
    }

    @SuppressWarnings("unchecked") // it is safe to use the type literal for the raw type
    public void requestInjection(Object instance) {
      requestInjection((TypeLiteral<Object>) TypeLiteral.get(instance.getClass()), instance);
    }

    public <T> void requestInjection(TypeLiteral<T> type, T instance) {
      elements.add(new InjectionRequest<T>(getElementSource(), type, instance));
    }

    public <T> MembersInjector<T> getMembersInjector(final TypeLiteral<T> typeLiteral) {
      final MembersInjectorLookup<T> element
          = new MembersInjectorLookup<T>(getElementSource(), typeLiteral);
      elements.add(element);
      return element.getMembersInjector();
    }

    public <T> MembersInjector<T> getMembersInjector(Class<T> type) {
      return getMembersInjector(TypeLiteral.get(type));
    }

    public void bindListener(Matcher<? super TypeLiteral<?>> typeMatcher, TypeListener listener) {
      elements.add(new TypeListenerBinding(getElementSource(), listener, typeMatcher));
    }
    
    public void bindListener(Matcher<? super Binding<?>> bindingMatcher,
        ProvisionListener... listeners) {
      elements.add(new ProvisionListenerBinding(getElementSource(), bindingMatcher, listeners));
    }

    public void requestStaticInjection(Class<?>... types) {
      for (Class<?> type : types) {
        elements.add(new StaticInjectionRequest(getElementSource(), type));
      }
    }

    public void install(Module module) {
      if (modules.add(module)) {
        Binder binder = this;
        // Update the module source for the new module
        if (!(module instanceof ProviderMethodsModule)) {
          moduleSource = getModuleSource(module);
        }
        if (module instanceof PrivateModule) {
          binder = binder.newPrivateBinder();
        }      
        try {
          module.configure(binder);
        } catch (RuntimeException e) {
          Collection<Message> messages = Errors.getMessagesFromThrowable(e);
          if (!messages.isEmpty()) {
            elements.addAll(messages);
          } else {
            addError(e);
          }
        }
        binder.install(ProviderMethodsModule.forModule(module));
        // We are done with this module, so undo module source change
        if (!(module instanceof ProviderMethodsModule)) {
          moduleSource = moduleSource.getParent();
        }
      }
    }

    public Stage currentStage() {
      return stage;
    }

    public void addError(String message, Object... arguments) {
      elements.add(new Message(getElementSource(), Errors.format(message, arguments)));
    }

    public void addError(Throwable t) {
      String message = "An exception was caught and reported. Message: " + t.getMessage();
      elements.add(new Message(ImmutableList.of((Object) getElementSource()), message, t));
    }

    public void addError(Message message) {
      elements.add(message);
    }

    public <T> AnnotatedBindingBuilder<T> bind(Key<T> key) {
      BindingBuilder<T> builder = new BindingBuilder<T>(this, elements, getElementSource(), key);
      rehashables.add(builder);
      return builder;
    }

    public <T> AnnotatedBindingBuilder<T> bind(TypeLiteral<T> typeLiteral) {
      return bind(Key.get(typeLiteral));
    }

    public <T> AnnotatedBindingBuilder<T> bind(Class<T> type) {
      return bind(Key.get(type));
    }

    public AnnotatedConstantBindingBuilder bindConstant() {
      return new ConstantBindingBuilderImpl<Void>(this, elements, getElementSource());
    }

    public <T> Provider<T> getProvider(final Key<T> key) {
      final ProviderLookup<T> element = new ProviderLookup<T>(getElementSource(), key);
      elements.add(element);
      rehashables.add(element.getKeyRehasher());
      return element.getProvider();
    }

    public <T> Provider<T> getProvider(Class<T> type) {
      return getProvider(Key.get(type));
    }

    public void convertToTypes(Matcher<? super TypeLiteral<?>> typeMatcher,
        TypeConverter converter) {
      elements.add(new TypeConverterBinding(getElementSource(), typeMatcher, converter));
    }

    public RecordingBinder withSource(final Object source) {            
      return new RecordingBinder(this, source, null);
    }

    public RecordingBinder skipSources(Class... classesToSkip) {
      // if a source is specified explicitly, we don't need to skip sources
      if (source != null) {
        return this;
      }

      SourceProvider newSourceProvider = sourceProvider.plusSkippedClasses(classesToSkip);
      return new RecordingBinder(this, null, newSourceProvider);
    }

    public PrivateBinder newPrivateBinder() {
      PrivateElementsImpl privateElements = new PrivateElementsImpl(getElementSource());
      RecordingBinder binder = new RecordingBinder(this, privateElements);
      elements.add(privateElements);
      rehashables.add(binder);
      return binder;
    }
    
    public void disableCircularProxies() {
      elements.add(new DisableCircularProxiesOption(getElementSource()));
    }
    
    public void requireExplicitBindings() {
      elements.add(new RequireExplicitBindingsOption(getElementSource()));     
    }
    
    public void requireAtInjectOnConstructors() {
      elements.add(new RequireAtInjectOnConstructorsOption(getElementSource()));
    }

    public void requireExactBindingAnnotations() {
      elements.add(new RequireExactBindingAnnotationsOption(getElementSource()));
    }

    public void expose(Key<?> key) {
      exposeInternal(key);
    }

    public AnnotatedElementBuilder expose(Class<?> type) {
      return exposeInternal(Key.get(type));
    }

    public AnnotatedElementBuilder expose(TypeLiteral<?> type) {
      return exposeInternal(Key.get(type));
    }

    private <T> AnnotatedElementBuilder exposeInternal(Key<T> key) {
      if (privateElements == null) {
        addError("Cannot expose %s on a standard binder. "
            + "Exposed bindings are only applicable to private binders.", key);
        return new AnnotatedElementBuilder() {
          public void annotatedWith(Class<? extends Annotation> annotationType) {}
          public void annotatedWith(Annotation annotation) {}
        };
      }

      ExposureBuilder<T> builder = new ExposureBuilder<T>(this, getElementSource(), key);
      privateElements.addExposureBuilder(builder);
      return builder;
    }

    private ModuleSource getModuleSource(Module module) {
      StackTraceElement[] partialCallStack;
      if (getIncludeStackTraceOption() == IncludeStackTraceOption.COMPLETE) {
        partialCallStack = getPartialCallStack(new Throwable().getStackTrace());
      } else {
        partialCallStack = new StackTraceElement[0];
      }
      if (moduleSource == null) {
        return new ModuleSource(module, partialCallStack);
      }
      return moduleSource.createChild(module, partialCallStack);
    }

    private ElementSource getElementSource() {
      // Full call stack
      StackTraceElement[] callStack = null;
      // The call stack starts from current top module configure and ends at this method caller
      StackTraceElement[] partialCallStack = new StackTraceElement[0];
      // The element original source
      ElementSource originalSource = null;
      // The element declaring source
      Object declaringSource = source;
      if (declaringSource instanceof ElementSource) {
        originalSource = (ElementSource) declaringSource;
        declaringSource = originalSource.getDeclaringSource();
      }
      IncludeStackTraceOption stackTraceOption = getIncludeStackTraceOption();
      if (stackTraceOption == IncludeStackTraceOption.COMPLETE ||
          (stackTraceOption == IncludeStackTraceOption.ONLY_FOR_DECLARING_SOURCE 
          && declaringSource == null)) {
        callStack = new Throwable().getStackTrace();
      }
      if (stackTraceOption == IncludeStackTraceOption.COMPLETE) {
        partialCallStack = getPartialCallStack(callStack);
      }
      if (declaringSource == null) {
        // So 'source' and 'originalSource' are null otherwise declaringSource has some value
        if (stackTraceOption == IncludeStackTraceOption.COMPLETE ||
            stackTraceOption == IncludeStackTraceOption.ONLY_FOR_DECLARING_SOURCE) {
          // With the above conditions and assignments 'callStack' is non-null
          declaringSource = sourceProvider.get(callStack);
        } else { // or if (stackTraceOption == IncludeStackTraceOptions.OFF)
          // As neither 'declaring source' nor 'call stack' is available use 'module source'
          declaringSource = sourceProvider.getFromClassNames(moduleSource.getModuleClassNames());
        }
      }
      // Build the binding call stack
      return new ElementSource(
          originalSource, declaringSource, moduleSource, partialCallStack);
    }

    /**
     * Removes the {@link #moduleSource} call stack from the beginning of current call stack. It  
     * also removes the last two elements in order to make {@link #install(Module)} the last call 
     * in the call stack.  
     */
    private StackTraceElement[] getPartialCallStack(StackTraceElement[] callStack) {
      int toSkip = 0;
      if (moduleSource != null) {
        toSkip = moduleSource.getStackTraceSize();
      }
      // -1 for skipping 'getModuleSource' and 'getElementSource' calls
      int chunkSize = callStack.length - toSkip - 1;

      StackTraceElement[] partialCallStack = new StackTraceElement[chunkSize];
      System.arraycopy(callStack, 1, partialCallStack, 0, chunkSize);
      return partialCallStack;
    }
    
    @Override public void rehashKeys() {
      for (RehashableKeys rehashable : rehashables) {
        rehashable.rehashKeys();
      }
    }

    @Override public String toString() {
      return "Binder";
    }
  }
}<|MERGE_RESOLUTION|>--- conflicted
+++ resolved
@@ -68,28 +68,6 @@
  */
 public final class Elements {
 
-<<<<<<< HEAD
-  static String INCLUDE_STACK_TRACES;
-  static {
-    String includeStackTraces;
-    try {
-      includeStackTraces = System.getProperty("guice_include_stack_traces");
-    } catch (Throwable e) {
-      includeStackTraces = null;
-    }
-    INCLUDE_STACK_TRACES = includeStackTraces;
-  }
-
-  private enum IncludeStackTraceFlagValues {
-    // Minimum stack trace collection
-    DEFAULT,
-    // Full stack trace for everything
-    COMPLETE
-  }
-
-
-=======
->>>>>>> ba5acdf7
   private static final BindingTargetVisitor<Object, Object> GET_INSTANCE_VISITOR
       = new DefaultBindingTargetVisitor<Object, Object>() {
     @Override public Object visit(InstanceBinding<?> binding) {
@@ -162,14 +140,6 @@
     return (BindingTargetVisitor<T, T>) GET_INSTANCE_VISITOR;
   }
 
-<<<<<<< HEAD
-  private static boolean collectCompleteStackTrace() {
-    return IncludeStackTraceFlagValues.COMPLETE.name().equals(
-        INCLUDE_STACK_TRACES);
-  }
-
-=======
->>>>>>> ba5acdf7
   private static class RecordingBinder implements Binder, PrivateBinder, RehashableKeys {
     private final Stage stage;
     private final Set<Module> modules;
