--- conflicted
+++ resolved
@@ -36,64 +36,7 @@
   /**
    * One instance per {@link Injector}. Also see {@code @}{@link Singleton}.
    */
-<<<<<<< HEAD
-  public static final Scope SINGLETON = new Scope() {
-    public <T> Provider<T> scope(final Key<T> key, final Provider<T> creator) {
-      return new Provider<T>() {
-        /*
-         * The lazily initialized singleton instance. Once set, this will either have type T or will
-         * be equal to NULL.
-         */
-        private volatile Object instance;
-
-        // DCL on a volatile is safe as of Java 5, which we obviously require.
-        @SuppressWarnings("DoubleCheckedLocking")
-        public T get() {
-          if (instance == null) {
-            /*
-             * This block is re-entrant for circular dependencies.
-             */
-            synchronized (this) {
-              if (instance == null) {
-                T provided = creator.get();
-
-                // don't remember proxies; these exist only to serve circular dependencies
-                if (isCircularProxy(provided)) {
-                  return provided;
-                }
-
-                Object providedOrSentinel = (provided == null) ? NULL : provided;
-                if (instance != null && instance != providedOrSentinel) {
-                  throw new ProvisionException(
-                      "Provider was reentrant while creating a singleton");
-                }
-
-                instance = providedOrSentinel;
-              }
-            }
-          }
-
-          Object localInstance = instance;
-          // This is safe because instance has type T or is equal to NULL
-          @SuppressWarnings("unchecked")
-          T returnedInstance = (localInstance != NULL) ? (T) localInstance : null;
-          return returnedInstance;
-        }
-
-        @Override
-        public String toString() {
-          return String.format("%s[%s]", creator, SINGLETON);
-        }
-      };
-    }
-
-    @Override public String toString() {
-      return "Scopes.SINGLETON";
-    }
-  };
-=======
   public static final Scope SINGLETON = new SingletonScope();
->>>>>>> 1215316c
 
   /**
    * No scope; the same as not applying any scope at all.  Each time the
