/**
 * Copyright (C) 2009 Google Inc.
 *
 * Licensed under the Apache License, Version 2.0 (the "License");
 * you may not use this file except in compliance with the License.
 * You may obtain a copy of the License at
 *
 * http://www.apache.org/licenses/LICENSE-2.0
 *
 * Unless required by applicable law or agreed to in writing, software
 * distributed under the License is distributed on an "AS IS" BASIS,
 * WITHOUT WARRANTIES OR CONDITIONS OF ANY KIND, either express or implied.
 * See the License for the specific language governing permissions and
 * limitations under the License.
 */

package com.google.inject.internal;

import static com.google.inject.internal.BytecodeGen.newFastClass;

import com.google.common.collect.ImmutableList;
import com.google.common.collect.ImmutableMap;
import com.google.common.collect.Lists;
import com.google.common.collect.Maps;
import com.google.inject.spi.InjectionPoint;

import net.sf.cglib.core.MethodWrapper;
import net.sf.cglib.proxy.Callback;
import net.sf.cglib.proxy.CallbackFilter;
import net.sf.cglib.proxy.Enhancer;
import net.sf.cglib.reflect.FastClass;
import net.sf.cglib.reflect.FastConstructor;

import org.aopalliance.intercept.MethodInterceptor;

import java.lang.reflect.Constructor;
import java.lang.reflect.InvocationTargetException;
import java.lang.reflect.Method;
import java.util.List;
import java.util.Map;
import java.util.logging.Level;
import java.util.logging.Logger;

/**
 * Builds a construction proxy that can participate in AOP. This class manages applying type and
 * method matchers to come up with the set of intercepted methods.
 *
 * @author jessewilson@google.com (Jesse Wilson)
 */
final class ProxyFactory<T> implements ConstructionProxyFactory<T> {
  
  private static final Logger logger = Logger.getLogger(ProxyFactory.class.getName());

  private final InjectionPoint injectionPoint;
  private final ImmutableMap<Method, List<MethodInterceptor>> interceptors;
  private final Class<T> declaringClass;
  private final List<Method> methods;
  private final Callback[] callbacks;

  /**
   * PUBLIC is default; it's used if all the methods we're intercepting are public. This impacts
   * which classloader we should use for loading the enhanced class
   */
  private BytecodeGen.Visibility visibility = BytecodeGen.Visibility.PUBLIC;

  ProxyFactory(InjectionPoint injectionPoint, Iterable<MethodAspect> methodAspects) {
    this.injectionPoint = injectionPoint;

    @SuppressWarnings("unchecked") // the member of injectionPoint is always a Constructor<T>
        Constructor<T> constructor = (Constructor<T>) injectionPoint.getMember();
    declaringClass = constructor.getDeclaringClass();

    // Find applicable aspects. Bow out if none are applicable to this class.
    List<MethodAspect> applicableAspects = Lists.newArrayList();
    for (MethodAspect methodAspect : methodAspects) {
      if (methodAspect.matches(declaringClass)) {
        applicableAspects.add(methodAspect);
      }
    }

    if (applicableAspects.isEmpty()) {
      interceptors = ImmutableMap.of();
      methods = ImmutableList.of();
      callbacks = null;
      return;
    }

    // Get list of methods from cglib.
    methods = Lists.newArrayList();
    Enhancer.getMethods(declaringClass, null, methods);

    // Create method/interceptor holders and record indices.
    List<MethodInterceptorsPair> methodInterceptorsPairs = Lists.newArrayList();
    for (Method method : methods) {
      methodInterceptorsPairs.add(new MethodInterceptorsPair(method));
    }

    // Iterate over aspects and add interceptors for the methods they apply to
    boolean anyMatched = false;
    for (MethodAspect methodAspect : applicableAspects) {
      for (MethodInterceptorsPair pair : methodInterceptorsPairs) {
        if (methodAspect.matches(pair.method)) {
          if(pair.method.isSynthetic()) {
            logger.log(Level.WARNING,
                "Method [{0}] is synthetic and is being intercepted by {1}."
              + " This could indicate a bug.  The method may be intercepted twice,"
              + " or may not be intercepted at all.",
                new Object[] { pair.method, methodAspect.interceptors() });
          }
          visibility = visibility.and(BytecodeGen.Visibility.forMember(pair.method));
          pair.addAll(methodAspect.interceptors());
          anyMatched = true;
        }
      }
    }

    if (!anyMatched) {
      interceptors = ImmutableMap.of();
      callbacks = null;
      return;
    }

    ImmutableMap.Builder<Method, List<MethodInterceptor>> interceptorsMapBuilder = null; // lazy

    callbacks = new Callback[methods.size()];
    for (int i = 0; i < methods.size(); i++) {
      MethodInterceptorsPair pair = methodInterceptorsPairs.get(i);

      if (!pair.hasInterceptors()) {
        callbacks[i] = net.sf.cglib.proxy.NoOp.INSTANCE;
        continue;
      }

      if (interceptorsMapBuilder == null) {
        interceptorsMapBuilder = ImmutableMap.builder();
      }

      interceptorsMapBuilder.put(pair.method, ImmutableList.copyOf(pair.interceptors));
      callbacks[i] = new InterceptorStackCallback(pair.method, pair.interceptors);
    }

    interceptors = interceptorsMapBuilder != null
        ? interceptorsMapBuilder.build()
        : ImmutableMap.<Method, List<MethodInterceptor>>of();
  }

  /**
   * Returns the interceptors that apply to the constructed type.
   */
  public ImmutableMap<Method, List<MethodInterceptor>> getInterceptors() {
    return interceptors;
  }

  public ConstructionProxy<T> create() throws ErrorsException {
    if (interceptors.isEmpty()) {
      return new DefaultConstructionProxyFactory<T>(injectionPoint).create();
    }

    @SuppressWarnings("unchecked")
    Class<? extends Callback>[] callbackTypes = new Class[callbacks.length];
    for (int i = 0; i < callbacks.length; i++) {
      if (callbacks[i] == net.sf.cglib.proxy.NoOp.INSTANCE) {
        callbackTypes[i] = net.sf.cglib.proxy.NoOp.class;
      } else {
        callbackTypes[i] = net.sf.cglib.proxy.MethodInterceptor.class;
      }
    }

    // Create the proxied class. We're careful to ensure that all enhancer state is not-specific
    // to this injector. Otherwise, the proxies for each injector will waste PermGen memory
    try {
    Enhancer enhancer = BytecodeGen.newEnhancer(declaringClass, visibility);
    enhancer.setCallbackFilter(new IndicesCallbackFilter(methods));
    enhancer.setCallbackTypes(callbackTypes);
    return new ProxyConstructor<T>(enhancer, injectionPoint, callbacks, interceptors);
    } catch (Throwable e) {
      throw new Errors().errorEnhancingClass(declaringClass, e).toException();
    }
  }

  private static class MethodInterceptorsPair {
    final Method method;
    List<MethodInterceptor> interceptors; // lazy

    MethodInterceptorsPair(Method method) {
      this.method = method;
    }

    void addAll(List<MethodInterceptor> interceptors) {
      if (this.interceptors == null) {
        this.interceptors = Lists.newArrayList();
      }
      this.interceptors.addAll(interceptors);
    }

    boolean hasInterceptors() {
      return interceptors != null;
    }
  }

  /**
<<<<<<< HEAD
   * A callback filter that maps methods to unique IDs. We define equals and hashCode using
   * the method-wrapper:indices map so that enhanced classes can be shared between injectors.
=======
   * A callback filter that maps methods to unique IDs. We define equals and
   * hashCode without using any state related to the injector so that enhanced
   * classes intercepting the same methods can be shared between injectors (and
   * child injectors, etc).
>>>>>>> 1c9b92a5
   */
  private static class IndicesCallbackFilter implements CallbackFilter {
    final Map<Object, Integer> indices;
    final int hashCode;

<<<<<<< HEAD
    IndicesCallbackFilter(Class<?> declaringClass, List<Method> methods) {
=======
    IndicesCallbackFilter(List<Method> methods) {
>>>>>>> 1c9b92a5
      final Map<Object, Integer> indices = Maps.newHashMap();
      for (int i = 0; i < methods.size(); i++) {
        indices.put(MethodWrapper.create(methods.get(i)), i);
      }
      this.indices = indices;
<<<<<<< HEAD
      hashCode = indices.hashCode();
=======
      this.hashCode = indices.hashCode();
>>>>>>> 1c9b92a5
    }

    public int accept(Method method) {
      return indices.get(MethodWrapper.create(method));
    }

    @Override public boolean equals(Object o) {
      return o instanceof IndicesCallbackFilter &&
          ((IndicesCallbackFilter) o).indices.equals(indices);
    }

    @Override public int hashCode() {
      return hashCode;
    }
  }

  /**
   * Constructs instances that participate in AOP.
   */
  private static class ProxyConstructor<T> implements ConstructionProxy<T> {
    final Class<?> enhanced;
    final InjectionPoint injectionPoint;
    final Constructor<T> constructor;
    final Callback[] callbacks;

    final FastConstructor fastConstructor;
    final ImmutableMap<Method, List<MethodInterceptor>> methodInterceptors;

    @SuppressWarnings("unchecked") // the constructor promises to construct 'T's
    ProxyConstructor(Enhancer enhancer, InjectionPoint injectionPoint, Callback[] callbacks,
        ImmutableMap<Method, List<MethodInterceptor>> methodInterceptors) {
      this.enhanced = enhancer.createClass(); // this returns a cached class if possible
      this.injectionPoint = injectionPoint;
      this.constructor = (Constructor<T>) injectionPoint.getMember();
      this.callbacks = callbacks;
      this.methodInterceptors = methodInterceptors;

      FastClass fastClass = newFastClass(enhanced, BytecodeGen.Visibility.forMember(constructor));
      this.fastConstructor = fastClass.getConstructor(constructor.getParameterTypes());
    }

    @SuppressWarnings("unchecked") // the constructor promises to produce 'T's
    public T newInstance(Object... arguments) throws InvocationTargetException {
      Enhancer.registerCallbacks(enhanced, callbacks);
      try {
        return (T) fastConstructor.newInstance(arguments);
      } finally {
        Enhancer.registerCallbacks(enhanced, null);
      }
    }

    public InjectionPoint getInjectionPoint() {
      return injectionPoint;
    }

    public Constructor<T> getConstructor() {
      return constructor;
    }

    public ImmutableMap<Method, List<MethodInterceptor>> getMethodInterceptors() {
      return methodInterceptors;
    }
  }
}<|MERGE_RESOLUTION|>--- conflicted
+++ resolved
@@ -199,35 +199,22 @@
   }
 
   /**
-<<<<<<< HEAD
-   * A callback filter that maps methods to unique IDs. We define equals and hashCode using
-   * the method-wrapper:indices map so that enhanced classes can be shared between injectors.
-=======
    * A callback filter that maps methods to unique IDs. We define equals and
    * hashCode without using any state related to the injector so that enhanced
    * classes intercepting the same methods can be shared between injectors (and
    * child injectors, etc).
->>>>>>> 1c9b92a5
    */
   private static class IndicesCallbackFilter implements CallbackFilter {
     final Map<Object, Integer> indices;
     final int hashCode;
 
-<<<<<<< HEAD
-    IndicesCallbackFilter(Class<?> declaringClass, List<Method> methods) {
-=======
     IndicesCallbackFilter(List<Method> methods) {
->>>>>>> 1c9b92a5
       final Map<Object, Integer> indices = Maps.newHashMap();
       for (int i = 0; i < methods.size(); i++) {
         indices.put(MethodWrapper.create(methods.get(i)), i);
       }
       this.indices = indices;
-<<<<<<< HEAD
-      hashCode = indices.hashCode();
-=======
       this.hashCode = indices.hashCode();
->>>>>>> 1c9b92a5
     }
 
     public int accept(Method method) {
