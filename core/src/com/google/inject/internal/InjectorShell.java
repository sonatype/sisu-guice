/**
 * Copyright (C) 2008 Google Inc.
 *
 * Licensed under the Apache License, Version 2.0 (the "License");
 * you may not use this file except in compliance with the License.
 * You may obtain a copy of the License at
 *
 * http://www.apache.org/licenses/LICENSE-2.0
 *
 * Unless required by applicable law or agreed to in writing, software
 * distributed under the License is distributed on an "AS IS" BASIS,
 * WITHOUT WARRANTIES OR CONDITIONS OF ANY KIND, either express or implied.
 * See the License for the specific language governing permissions and
 * limitations under the License.
 */

package com.google.inject.internal;

import static com.google.common.base.Preconditions.checkNotNull;
import static com.google.common.base.Preconditions.checkState;
import static com.google.inject.Scopes.SINGLETON;

import com.google.common.collect.ImmutableSet;
import com.google.common.collect.Lists;
import com.google.inject.Binder;
import com.google.inject.Injector;
import com.google.inject.Key;
import com.google.inject.Module;
import com.google.inject.Provider;
import com.google.inject.Singleton;
import com.google.inject.Stage;
import com.google.inject.internal.InjectorImpl.InjectorOptions;
import com.google.inject.internal.util.SourceProvider;
import com.google.inject.internal.util.Stopwatch;
import com.google.inject.spi.Dependency;
import com.google.inject.spi.Element;
import com.google.inject.spi.Elements;
import com.google.inject.spi.InjectionPoint;
import com.google.inject.spi.PrivateElements;
import com.google.inject.spi.ProvisionListenerBinding;
import com.google.inject.spi.TypeListenerBinding;

import java.util.List;
import java.util.logging.Logger;

/**
 * A partially-initialized injector. See {@link InternalInjectorCreator}, which
 * uses this to build a tree of injectors in batch.
 * 
 * @author jessewilson@google.com (Jesse Wilson)
 */
final class InjectorShell {

  private final List<Element> elements;
  private final InjectorImpl injector;

  private InjectorShell(Builder builder, List<Element> elements, InjectorImpl injector) {
    this.elements = elements;
    this.injector = injector;
  }

  InjectorImpl getInjector() {
    return injector;
  }

  List<Element> getElements() {
    return elements;
  }

  static class Builder {
    private final List<Element> elements = Lists.newArrayList();
    private final List<Module> modules = Lists.newArrayList();

    /** lazily constructed */
    private State state;

    private InjectorImpl parent;
    private InjectorOptions options;
    private Stage stage;

    /** null unless this exists in a {@link Binder#newPrivateBinder private environment} */
    private PrivateElementsImpl privateElements;
    
    Builder stage(Stage stage) {
      this.stage = stage;
      return this;
    }

    Builder parent(InjectorImpl parent) {
      this.parent = parent;
      this.state = new InheritingState(parent.state);
      this.options = parent.options;
      this.stage = options.stage;
      return this;
    }

    Builder privateElements(PrivateElements privateElements) {
      this.privateElements = (PrivateElementsImpl) privateElements;
      this.elements.addAll(privateElements.getElements());
      return this;
    }

    void addModules(Iterable<? extends Module> modules) {
      for (Module module : modules) {
        this.modules.add(module);
      }
    }
    
    Stage getStage() {
      return options.stage;
    }

    /** Synchronize on this before calling {@link #build}. */
    Object lock() {
      return getState().lock();
    }

    /**
     * Creates and returns the injector shells for the current modules. Multiple shells will be
     * returned if any modules contain {@link Binder#newPrivateBinder private environments}. The
     * primary injector will be first in the returned list.
     */
    List<InjectorShell> build(
        Initializer initializer,
        ProcessedBindingData bindingData,
        Stopwatch stopwatch,
        Errors errors) {
      checkState(stage != null, "Stage not initialized");
      checkState(privateElements == null || parent != null, "PrivateElements with no parent");
      checkState(state != null, "no state. Did you remember to lock() ?");

      // bind Singleton if this is a top-level injector
      if (parent == null) {
        modules.add(0, new RootModule());
      }
      elements.addAll(Elements.getElements(stage, modules));
      
      // Look for injector-changing options
      InjectorOptionsProcessor optionsProcessor = new InjectorOptionsProcessor(errors);
      optionsProcessor.process(null, elements);
      options = optionsProcessor.getOptions(stage, options);
      
      InjectorImpl injector = new InjectorImpl(parent, state, options);
      if (privateElements != null) {
        privateElements.initInjector(injector);
      }

      // add default type converters if this is a top-level injector
      if (parent == null) {
        TypeConverterBindingProcessor.prepareBuiltInConverters(injector);
      }

      stopwatch.resetAndLog("Module execution");

      new MessageProcessor(errors).process(injector, elements);

      /*if[AOP]*/
      new InterceptorBindingProcessor(errors).process(injector, elements);
      stopwatch.resetAndLog("Interceptors creation");
      /*end[AOP]*/

      new ListenerBindingProcessor(errors).process(injector, elements);
      List<TypeListenerBinding> typeListenerBindings = injector.state.getTypeListenerBindings();
      injector.membersInjectorStore = new MembersInjectorStore(injector, typeListenerBindings);
      List<ProvisionListenerBinding> provisionListenerBindings =
          injector.state.getProvisionListenerBindings();
      injector.provisionListenerStore =
          new ProvisionListenerCallbackStore(provisionListenerBindings);
      stopwatch.resetAndLog("TypeListeners & ProvisionListener creation");

      new ScopeBindingProcessor(errors).process(injector, elements);
      stopwatch.resetAndLog("Scopes creation");

      new TypeConverterBindingProcessor(errors).process(injector, elements);
      stopwatch.resetAndLog("Converters creation");

      bindStage(injector, stage);
      bindInjector(injector);
      bindLogger(injector);
      
      // Process all normal bindings, then UntargettedBindings.
      // This is necessary because UntargettedBindings can create JIT bindings
      // and need all their other dependencies set up ahead of time.
      new BindingProcessor(errors, initializer, bindingData).process(injector, elements);
      new UntargettedBindingProcessor(errors, bindingData).process(injector, elements);
      stopwatch.resetAndLog("Binding creation");

      List<InjectorShell> injectorShells = Lists.newArrayList();
      injectorShells.add(new InjectorShell(this, elements, injector));

      // recursively build child shells
      PrivateElementProcessor processor = new PrivateElementProcessor(errors);
      processor.process(injector, elements);
      for (Builder builder : processor.getInjectorShellBuilders()) {
        injectorShells.addAll(builder.build(initializer, bindingData, stopwatch, errors));
      }
      stopwatch.resetAndLog("Private environment creation");

      return injectorShells;
    }

    private State getState() {
      if (state == null) {
        state = new InheritingState(State.NONE);
      }
      return state;
    }
  }

  /**
   * The Injector is a special case because we allow both parent and child injectors to both have
   * a binding for that key.
   */
  private static void bindInjector(InjectorImpl injector) {
    Key<Injector> key = Key.get(Injector.class);
    InjectorFactory injectorFactory = new InjectorFactory(injector);
    injector.state.putBinding(key,
        new ProviderInstanceBindingImpl<Injector>(injector, key, SourceProvider.UNKNOWN_SOURCE,
            injectorFactory, Scoping.UNSCOPED, injectorFactory,
            ImmutableSet.<InjectionPoint>of()));
  }

  private static class InjectorFactory implements InternalFactory<Injector>, Provider<Injector> {
    private final Injector injector;

    private InjectorFactory(Injector injector) {
      this.injector = injector;
    }

    public Injector get(Errors errors, InternalContext context, Dependency<?> dependency, boolean linked)
        throws ErrorsException {
      return injector;
    }

    public Injector get() {
      return injector;
    }

    public String toString() {
      return "Provider<Injector>";
    }
  }

  /**
   * The Logger is a special case because it knows the injection point of the injected member. It's
   * the only binding that does this.
   */
  private static void bindLogger(InjectorImpl injector) {
    Key<Logger> key = Key.get(Logger.class);
    LoggerFactory loggerFactory = new LoggerFactory();
    injector.state.putBinding(key,
        new ProviderInstanceBindingImpl<Logger>(injector, key,
            SourceProvider.UNKNOWN_SOURCE, loggerFactory, Scoping.UNSCOPED,
            loggerFactory, ImmutableSet.<InjectionPoint>of()));

    try {
      Key<org.slf4j.Logger> slf4jKey = Key.get(org.slf4j.Logger.class);
      SLF4JLoggerFactory slf4jLoggerFactory = new SLF4JLoggerFactory(injector);
      injector.state.putBinding(slf4jKey,
          new ProviderInstanceBindingImpl<org.slf4j.Logger>(injector, slf4jKey,
              SourceProvider.UNKNOWN_SOURCE, slf4jLoggerFactory, Scoping.UNSCOPED,
              slf4jLoggerFactory, ImmutableSet.<InjectionPoint>of()));
    } catch (Throwable e) {}
  }

  private static class LoggerFactory implements InternalFactory<Logger>, Provider<Logger> {
    public Logger get(Errors errors, InternalContext context, Dependency<?> dependency, boolean linked) {
      InjectionPoint injectionPoint = dependency.getInjectionPoint();
      return injectionPoint == null
          ? Logger.getAnonymousLogger()
          : Logger.getLogger(injectionPoint.getMember().getDeclaringClass().getName());
    }

    public Logger get() {
      return Logger.getAnonymousLogger();
    }

    public String toString() {
      return "Provider<Logger>";
    }
  }
<<<<<<< HEAD

  private static class SLF4JLoggerFactory implements InternalFactory<org.slf4j.Logger>, Provider<org.slf4j.Logger> {
    private final Injector injector;

    private org.slf4j.ILoggerFactory loggerFactory;

    SLF4JLoggerFactory(Injector injector) {
      this.injector = injector;
    }

    org.slf4j.ILoggerFactory loggerFactory() {
      if (loggerFactory == null) {
        try {
          loggerFactory = injector.getInstance(org.slf4j.ILoggerFactory.class);
        } catch (Throwable e) {}
        if (loggerFactory == null) {
          loggerFactory = org.slf4j.LoggerFactory.getILoggerFactory();
        }
      }
      return loggerFactory;
    }

    public org.slf4j.Logger get(Errors errors, InternalContext context, Dependency<?> dependency, boolean linked) {
      InjectionPoint injectionPoint = dependency.getInjectionPoint();
      if (injectionPoint != null) {
        return loggerFactory().getLogger(injectionPoint.getMember().getDeclaringClass().getName());
      }
      return loggerFactory().getLogger(org.slf4j.Logger.ROOT_LOGGER_NAME);
    }

    public org.slf4j.Logger get() {
      return loggerFactory().getLogger(org.slf4j.Logger.ROOT_LOGGER_NAME);
    }

    public String toString() {
      return "Provider<org.slf4j.Logger>";
    }
  }

=======
  
>>>>>>> 9e2d95b4
  private static void bindStage(InjectorImpl injector, Stage stage) {
    Key<Stage> key = Key.get(Stage.class);
    InstanceBindingImpl<Stage> stageBinding = new InstanceBindingImpl<Stage>(
        injector,
        key,
        SourceProvider.UNKNOWN_SOURCE,
        new ConstantFactory<Stage>(Initializables.of(stage)),
        ImmutableSet.<InjectionPoint>of(),
        stage);
    injector.state.putBinding(key, stageBinding);
  }

  private static class RootModule implements Module {
    public void configure(Binder binder) {
      binder = binder.withSource(SourceProvider.UNKNOWN_SOURCE);
      binder.bindScope(Singleton.class, SINGLETON);
      binder.bindScope(javax.inject.Singleton.class, SINGLETON);
    }
  }
}<|MERGE_RESOLUTION|>--- conflicted
+++ resolved
@@ -279,8 +279,7 @@
       return "Provider<Logger>";
     }
   }
-<<<<<<< HEAD
-
+  
   private static class SLF4JLoggerFactory implements InternalFactory<org.slf4j.Logger>, Provider<org.slf4j.Logger> {
     private final Injector injector;
 
@@ -319,9 +318,6 @@
     }
   }
 
-=======
-  
->>>>>>> 9e2d95b4
   private static void bindStage(InjectorImpl injector, Stage stage) {
     Key<Stage> key = Key.get(Stage.class);
     InstanceBindingImpl<Stage> stageBinding = new InstanceBindingImpl<Stage>(
