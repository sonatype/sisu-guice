--- conflicted
+++ resolved
@@ -262,21 +262,6 @@
   private static void bindLogger(InjectorImpl injector) {
     Key<Logger> key = Key.get(Logger.class);
     LoggerFactory loggerFactory = new LoggerFactory();
-<<<<<<< HEAD
-    injector.state.putBinding(key,
-        new ProviderInstanceBindingImpl<Logger>(injector, key,
-            SourceProvider.UNKNOWN_SOURCE, loggerFactory, Scoping.UNSCOPED,
-            loggerFactory, ImmutableSet.<InjectionPoint>of()));
-
-    try {
-      Key<org.slf4j.Logger> slf4jKey = Key.get(org.slf4j.Logger.class);
-      SLF4JLoggerFactory slf4jLoggerFactory = new SLF4JLoggerFactory(injector);
-      injector.state.putBinding(slf4jKey,
-          new ProviderInstanceBindingImpl<org.slf4j.Logger>(injector, slf4jKey,
-              SourceProvider.UNKNOWN_SOURCE, slf4jLoggerFactory, Scoping.UNSCOPED,
-              slf4jLoggerFactory, ImmutableSet.<InjectionPoint>of()));
-    } catch (Throwable e) {}
-=======
     injector.state.putBinding(
         key,
         new ProviderInstanceBindingImpl<Logger>(
@@ -287,7 +272,15 @@
             Scoping.UNSCOPED,
             loggerFactory,
             ImmutableSet.<InjectionPoint>of()));
->>>>>>> 36542433
+
+    try {
+      Key<org.slf4j.Logger> slf4jKey = Key.get(org.slf4j.Logger.class);
+      SLF4JLoggerFactory slf4jLoggerFactory = new SLF4JLoggerFactory(injector);
+      injector.state.putBinding(slf4jKey,
+          new ProviderInstanceBindingImpl<org.slf4j.Logger>(injector, slf4jKey,
+              SourceProvider.UNKNOWN_SOURCE, slf4jLoggerFactory, Scoping.UNSCOPED,
+              slf4jLoggerFactory, ImmutableSet.<InjectionPoint>of()));
+    } catch (Throwable e) {}
   }
 
   private static class LoggerFactory implements InternalFactory<Logger>, Provider<Logger> {
@@ -310,8 +303,7 @@
       return "Provider<Logger>";
     }
   }
-<<<<<<< HEAD
-  
+
   private static class SLF4JLoggerFactory implements InternalFactory<org.slf4j.Logger>, Provider<org.slf4j.Logger> {
     private final Injector injector;
 
@@ -349,8 +341,6 @@
       return "Provider<org.slf4j.Logger>";
     }
   }
-=======
->>>>>>> 36542433
 
   private static void bindStage(InjectorImpl injector, Stage stage) {
     Key<Stage> key = Key.get(Stage.class);
