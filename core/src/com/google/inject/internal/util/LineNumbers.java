/**
 * Copyright (C) 2006 Google Inc.
 *
 * Licensed under the Apache License, Version 2.0 (the "License");
 * you may not use this file except in compliance with the License.
 * You may obtain a copy of the License at
 *
 * http://www.apache.org/licenses/LICENSE-2.0
 *
 * Unless required by applicable law or agreed to in writing, software
 * distributed under the License is distributed on an "AS IS" BASIS,
 * WITHOUT WARRANTIES OR CONDITIONS OF ANY KIND, either express or implied.
 * See the License for the specific language governing permissions and
 * limitations under the License.
 */

package com.google.inject.internal.util;

import static com.google.common.base.Preconditions.checkNotNull;

import com.google.common.base.Preconditions;
import com.google.common.collect.Maps;

import org.objectweb.asm.AnnotationVisitor;
import org.objectweb.asm.ClassReader;
import org.objectweb.asm.ClassVisitor;
import org.objectweb.asm.FieldVisitor;
import org.objectweb.asm.Label;
import org.objectweb.asm.MethodVisitor;
import org.objectweb.asm.Opcodes;

import java.io.IOException;
import java.io.InputStream;
import java.lang.reflect.Constructor;
import java.lang.reflect.Field;
import java.lang.reflect.Member;
import java.lang.reflect.Method;
import java.util.Map;

/**
 * Looks up line numbers for classes and their members.
 *
 * @author Chris Nokleberg
 */
final class LineNumbers {

  private final Class type;
  private final Map<String, Integer> lines = Maps.newHashMap();
  private String source;
  private int firstLine = Integer.MAX_VALUE;

  /**
   * Reads line number information from the given class, if available.
   *
   * @param type the class to read line number information from
   * @throws IllegalArgumentException if the bytecode for the class cannot be found
   * @throws java.io.IOException if an error occurs while reading bytecode
   */
  public LineNumbers(Class type) throws IOException {
    this.type = type;

    if (!type.isArray()) {
      InputStream in = type.getResourceAsStream("/" + type.getName().replace('.', '/') + ".class");
      if (in != null) {
        new ClassReader(in).accept(new LineNumberReader(), ClassReader.SKIP_FRAMES);
      }
    }
  }

  /**
   * Get the source file name as read from the bytecode.
   *
   * @return the source file name if available, or null
   */
  public String getSource() {
    return source;
  }

  /**
   * Get the line number associated with the given member.
   *
   * @param member a field, constructor, or method belonging to the class used during construction
   * @return the wrapped line number, or null if not available
   * @throws IllegalArgumentException if the member does not belong to the class used during
   * construction
   */
  public Integer getLineNumber(Member member) {
    Preconditions.checkArgument(type == member.getDeclaringClass(),
        "Member %s belongs to %s, not %s", member, member.getDeclaringClass(), type);
    return lines.get(memberKey(member));
  }

  /** Gets the first line number. */
  public int getFirstLine() {
    return firstLine == Integer.MAX_VALUE ? 1 : firstLine;
  }

  private String memberKey(Member member) {
    checkNotNull(member, "member");

    /*if[AOP]*/
    if (member instanceof Field) {
      return member.getName();

    } else if (member instanceof Method) {
      return member.getName() + org.objectweb.asm.Type.getMethodDescriptor((Method) member);

    } else if (member instanceof Constructor) {
      StringBuilder sb = new StringBuilder().append("<init>(");
      for (Class param : ((Constructor) member).getParameterTypes()) {
          sb.append(org.objectweb.asm.Type.getDescriptor(param));
      }
      return sb.append(")V").toString();

    } else {
      throw new IllegalArgumentException(
          "Unsupported implementation class for Member, " + member.getClass());
    }
    /*end[AOP]*/
    /*if[NO_AOP]
    return "<NO_MEMBER_KEY>";
    end[NO_AOP]*/
  }  

  private class LineNumberReader extends ClassVisitor {

    private int line = -1;
    private String pendingMethod;
    private String name;

    LineNumberReader() {
      super(Opcodes.ASM4);
    }

    public void visit(int version, int access, String name, String signature,
        String superName, String[] interfaces) {
      this.name = name;
    }

    public MethodVisitor visitMethod(int access, String name, String desc,
        String signature, String[] exceptions) {
      if ((access & Opcodes.ACC_PRIVATE) != 0) {
        return null;
      }
      pendingMethod = name + desc;
      line = -1;
<<<<<<< HEAD
      return new MethodVisitor(Opcodes.ASM4) {
          @Override
          public void visitLineNumber(int line, Label start) {
            if (line < firstLine) {
              firstLine = line;
            }

            LineNumberReader.this.line = line;
            if (pendingMethod != null) {
              lines.put(pendingMethod, line);
              pendingMethod = null;
            }
          }

          @Override
          public void visitFieldInsn(int opcode, String owner, String name,
              String desc) {
            if (opcode == Opcodes.PUTFIELD && LineNumberReader.this.name.equals(owner)
                && !lines.containsKey(name) && line != -1) {
              lines.put(name, line);
            }
          }
      };
=======
      return new LineNumberMethodVisitor();
>>>>>>> b1c12227
    }

    public void visitSource(String source, String debug) {
      LineNumbers.this.source = source;
    }
<<<<<<< HEAD
=======

    public void visitLineNumber(int line, Label start) {
      if (line < firstLine) {
        firstLine = line;
      }

      this.line = line;
      if (pendingMethod != null) {
        lines.put(pendingMethod, line);
        pendingMethod = null;
      }
    }

    public FieldVisitor visitField(int access, String name, String desc,
        String signature, Object value) {
      return null;
    }

    public AnnotationVisitor visitAnnotation(String desc, boolean visible) {
      return new LineNumberAnnotationVisitor();
    }

    public AnnotationVisitor visitParameterAnnotation(int parameter,
        String desc, boolean visible) {
      return new LineNumberAnnotationVisitor();
    }

    class LineNumberMethodVisitor extends MethodVisitor {
      LineNumberMethodVisitor() {
        super(Opcodes.ASM4);
    }

      public AnnotationVisitor visitAnnotation(String desc, boolean visible) {
        return new LineNumberAnnotationVisitor();
    }

      public AnnotationVisitor visitAnnotationDefault() {
        return new LineNumberAnnotationVisitor();
    }

      public void visitFieldInsn(int opcode, String owner, String name,
          String desc) {
        if (opcode == Opcodes.PUTFIELD && LineNumberReader.this.name.equals(owner)
            && !lines.containsKey(name) && line != -1) {
          lines.put(name, line);
    }
    }

      public void visitLineNumber(int line, Label start) {
        LineNumberReader.this.visitLineNumber(line, start);
    }
    }

    class LineNumberAnnotationVisitor extends AnnotationVisitor {
      LineNumberAnnotationVisitor() {
        super(Opcodes.ASM4);
    }
      public AnnotationVisitor visitAnnotation(String name, String desc) {
        return this;
    }
      public AnnotationVisitor visitArray(String name) {
        return this;
    }
    public void visitLocalVariable(String name, String desc, String signature,
        Label start, Label end, int index) {
    }

    }

>>>>>>> b1c12227
  }
}<|MERGE_RESOLUTION|>--- conflicted
+++ resolved
@@ -144,40 +144,12 @@
       }
       pendingMethod = name + desc;
       line = -1;
-<<<<<<< HEAD
-      return new MethodVisitor(Opcodes.ASM4) {
-          @Override
-          public void visitLineNumber(int line, Label start) {
-            if (line < firstLine) {
-              firstLine = line;
-            }
-
-            LineNumberReader.this.line = line;
-            if (pendingMethod != null) {
-              lines.put(pendingMethod, line);
-              pendingMethod = null;
-            }
-          }
-
-          @Override
-          public void visitFieldInsn(int opcode, String owner, String name,
-              String desc) {
-            if (opcode == Opcodes.PUTFIELD && LineNumberReader.this.name.equals(owner)
-                && !lines.containsKey(name) && line != -1) {
-              lines.put(name, line);
-            }
-          }
-      };
-=======
       return new LineNumberMethodVisitor();
->>>>>>> b1c12227
     }
 
     public void visitSource(String source, String debug) {
       LineNumbers.this.source = source;
     }
-<<<<<<< HEAD
-=======
 
     public void visitLineNumber(int line, Label start) {
       if (line < firstLine) {
@@ -247,6 +219,5 @@
 
     }
 
->>>>>>> b1c12227
   }
 }