/**
 * Copyright (C) 2009 Google Inc.
 *
 * Licensed under the Apache License, Version 2.0 (the "License");
 * you may not use this file except in compliance with the License.
 * You may obtain a copy of the License at
 *
 * http://www.apache.org/licenses/LICENSE-2.0
 *
 * Unless required by applicable law or agreed to in writing, software
 * distributed under the License is distributed on an "AS IS" BASIS,
 * WITHOUT WARRANTIES OR CONDITIONS OF ANY KIND, either express or implied.
 * See the License for the specific language governing permissions and
 * limitations under the License.
 */

package com.googlecode.guice;


import aQute.bnd.main.bnd;

import com.googlecode.guice.bundle.OSGiTestActivator;

import junit.framework.TestCase;

import org.osgi.framework.BundleContext;
import org.osgi.framework.launch.Framework;
import org.osgi.framework.launch.FrameworkFactory;

import java.io.BufferedOutputStream;
import java.io.File;
import java.io.FileOutputStream;
import java.io.IOException;
import java.io.OutputStream;
import java.util.Iterator;
import java.util.Properties;

import javax.imageio.spi.ServiceRegistry;

/**
 * Run various tests inside one or more OSGi containers.
 *
 * @author mcculls@gmail.com (Stuart McCulloch)
 */
public class OSGiContainerTest
    extends TestCase {

  // build properties passed from Ant
  static final String VERSION = System.getProperty("version", "snapshot");
  static final String BUILD_DIR = System.getProperty("build.dir", "build");

  static final String BUILD_DIST_DIR = BUILD_DIR + "/dist";
  static final String BUILD_TEST_DIR = BUILD_DIR + "/test";

  static final String GUICE_JAR = BUILD_DIST_DIR + "/guice-" + VERSION + ".jar";

/*if[AOP]*/
  static final String AOPALLIANCE_JAR = System.getProperty("aopalliance.jar", "lib/aopalliance.jar");
/*end[AOP]*/
  static final String JAVAX_INJECT_JAR = System.getProperty("javax.inject.jar", "lib/javax.inject.jar");
<<<<<<< HEAD
  static final String GUAVA_JAR = System.getProperty("guava.jar", "lib/guava-11.0.2.jar");
=======
  static final String GUAVA_JAR = System.getProperty("guava.jar", "lib/guava-16.0.1.jar");
>>>>>>> 41c1c297

  // dynamically build test bundles
  @Override protected void setUp()
      throws Exception {

    // verify properties
    assertTrue(failMsg(), new File(BUILD_DIR).isDirectory());
    assertTrue(failMsg(), new File(GUICE_JAR).isFile());

/*if[AOP]*/
    assertTrue(failMsg(), new File(AOPALLIANCE_JAR).isFile());
/*end[AOP]*/
    assertTrue(failMsg(), new File(JAVAX_INJECT_JAR).isFile());
    assertTrue(failMsg(), new File(GUAVA_JAR).isFile());

    Properties instructions = new Properties();

/*if[AOP]*/
    // aopalliance is an API bundle --> export the full API
    instructions.setProperty("Export-Package", "org.aopalliance.*");
    buildBundle("aopalliance", instructions, AOPALLIANCE_JAR);
    instructions.clear();
/*end[AOP]*/

    // javax.inject is an API bundle --> export the full API
    instructions.setProperty("Export-Package", "javax.inject.*");
    buildBundle("javax.inject", instructions, JAVAX_INJECT_JAR);
    instructions.clear();

    // early versions of guava did not ship with OSGi metadata
    instructions.setProperty("Export-Package", "com.google.common.*");
    instructions.setProperty("Import-Package", "*;resolution:=optional");
    buildBundle("guava", instructions, GUAVA_JAR);
    instructions.clear();

    // strict imports to make sure test bundle only has access to these packages
    instructions.setProperty("Import-Package", "org.osgi.framework,"
/*if[AOP]*/
        + "org.aopalliance.intercept,"
/*end[AOP]*/
        + "com.google.inject(|.binder|.matcher|.name)");

    // test bundle should only contain the local test classes, nothing else
    instructions.setProperty("Bundle-Activator", OSGiTestActivator.class.getName());
    instructions.setProperty("Private-Package", OSGiTestActivator.class.getPackage().getName());
    buildBundle("osgitests", instructions, BUILD_TEST_DIR);
    instructions.clear();
  }

  // build an OSGi bundle at runtime
  private static void buildBundle(String name, Properties instructions, String classpath)
      throws IOException {

    // write BND instructions to temporary test directory
    String bndFileName = BUILD_TEST_DIR + '/' + name + ".bnd";
    OutputStream os = new BufferedOutputStream(new FileOutputStream(bndFileName));
    instructions.store(os, "BND instructions");
    os.close();

    // assemble bundle, use -failok switch to avoid early exit
    bnd.main(new String[]{"-failok", "build", "-classpath", classpath, bndFileName});
  }

  private String failMsg() {
    return "This test may fail if it is not run from ant, or if it is not run after ant has "
         + "compiled & built jars. This is because the test is validating that the Guice jar "
         + "is properly setup to load in an OSGi container";
  }

  //This test may fail if it is not run from ant, or if it is not run after ant has
  //compiled & built jars. This is because the test is validating that the Guice jar
  //is properly setup to load in an OSGi container
  public void testGuiceWorksInOSGiContainer()
      throws Throwable {

    // ask framework to clear cache on startup
    Properties properties = new Properties();
    properties.setProperty("org.osgi.framework.storage", BUILD_TEST_DIR + "/bundle.cache");
    properties.setProperty("org.osgi.framework.storage.clean", "onFirstInit");

    // test each available OSGi framework in turn
    Iterator<FrameworkFactory> f = ServiceRegistry.lookupProviders(FrameworkFactory.class);
    while (f.hasNext()) {
      Framework framework = f.next().newFramework(properties);

      framework.start();
      BundleContext systemContext = framework.getBundleContext();

      // load all the necessary bundles and start the OSGi test bundle
/*if[AOP]*/
      systemContext.installBundle("reference:file:" + BUILD_TEST_DIR + "/aopalliance.jar");
/*end[AOP]*/
      systemContext.installBundle("reference:file:" + BUILD_TEST_DIR + "/javax.inject.jar");
      systemContext.installBundle("reference:file:" + BUILD_TEST_DIR + "/guava.jar");
      systemContext.installBundle("reference:file:" + GUICE_JAR);
      systemContext.installBundle("reference:file:" + BUILD_TEST_DIR + "/osgitests.jar").start();

      framework.stop();
    }
  }
}<|MERGE_RESOLUTION|>--- conflicted
+++ resolved
@@ -58,11 +58,7 @@
   static final String AOPALLIANCE_JAR = System.getProperty("aopalliance.jar", "lib/aopalliance.jar");
 /*end[AOP]*/
   static final String JAVAX_INJECT_JAR = System.getProperty("javax.inject.jar", "lib/javax.inject.jar");
-<<<<<<< HEAD
-  static final String GUAVA_JAR = System.getProperty("guava.jar", "lib/guava-11.0.2.jar");
-=======
   static final String GUAVA_JAR = System.getProperty("guava.jar", "lib/guava-16.0.1.jar");
->>>>>>> 41c1c297
 
   // dynamically build test bundles
   @Override protected void setUp()
